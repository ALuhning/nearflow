import { cloneDeep } from "lodash";
import {
  Edge,
  EdgeChange,
  Node,
  NodeChange,
  addEdge,
  applyEdgeChanges,
  applyNodeChanges,
} from "reactflow";
import { create } from "zustand";
import {
  FLOW_BUILD_SUCCESS_ALERT,
  MISSED_ERROR_ALERT,
} from "../constants/alerts_constants";
import { BuildStatus } from "../constants/enums";
import { getFlowPool } from "../controllers/API";
import { VertexBuildTypeAPI } from "../types/api";
import {
  NodeDataType,
  NodeType,
  sourceHandleType,
  targetHandleType,
} from "../types/flow";
import {
  ChatOutputType,
  FlowPoolObjectType,
  FlowStoreType,
  chatInputType,
} from "../types/zustand/flow";
import { buildVertices } from "../utils/buildUtils";
import {
  checkChatInput,
  cleanEdges,
  getHandleId,
  getNodeId,
  scapeJSONParse,
  scapedJSONStringfy,
  validateNodes,
} from "../utils/reactflowUtils";
import { getInputsAndOutputs } from "../utils/storeUtils";
import useAlertStore from "./alertStore";
import { useDarkStore } from "./darkStore";
import useFlowsManagerStore from "./flowsManagerStore";

// this is our useStore hook that we can use in our components to get parts of the store and call actions
const useFlowStore = create<FlowStoreType>((set, get) => ({
  flowState: undefined,
  flowBuildStatus: {},
  nodes: [],
  edges: [],
  isBuilding: false,
  isPending: true,
  hasIO: false,
  reactFlowInstance: null,
  lastCopiedSelection: null,
  flowPool: {},
  inputs: [],
  outputs: [],
  setFlowPool: (flowPool) => {
    set({ flowPool });
  },
  addDataToFlowPool: (data: FlowPoolObjectType, nodeId: string) => {
    let newFlowPool = cloneDeep({ ...get().flowPool });
    if (!newFlowPool[nodeId]) newFlowPool[nodeId] = [data];
    else {
      newFlowPool[nodeId].push(data);
    }
    get().setFlowPool(newFlowPool);
  },
  updateFlowPool: (
    nodeId: string,
    data: FlowPoolObjectType | ChatOutputType | chatInputType,
    buildId?: string
  ) => {
    let newFlowPool = cloneDeep({ ...get().flowPool });
    if (!newFlowPool[nodeId]) {
      return;
    } else {
      let index = newFlowPool[nodeId].length - 1;
      if (buildId) {
        index = newFlowPool[nodeId].findIndex((flow) => flow.id === buildId);
      }
      //check if the data is a flowpool object
      if ((data as FlowPoolObjectType).data?.artifacts !== undefined) {
        newFlowPool[nodeId][index] = data as FlowPoolObjectType;
      }
      //update data artifact
      else {
        newFlowPool[nodeId][index].data.artifacts = data;
      }
    }
    get().setFlowPool(newFlowPool);
  },
  CleanFlowPool: () => {
    get().setFlowPool({});
  },
  setPending: (isPending) => {
    set({ isPending });
  },
  resetFlow: ({ nodes, edges, viewport }) => {
    const currentFlow = useFlowsManagerStore.getState().currentFlow;
    let newEdges = cleanEdges(nodes, edges);
    const { inputs, outputs } = getInputsAndOutputs(nodes);
    set({
      nodes,
      edges: newEdges,
      flowState: undefined,
      inputs,
      outputs,
      hasIO: inputs.length > 0 || outputs.length > 0,
    });
    get().reactFlowInstance!.setViewport(viewport);
    if (currentFlow) {
      getFlowPool({ flowId: currentFlow.id }).then((flowPool) => {
        set({ flowPool: flowPool.data.vertex_builds });
      });
    }
  },
  setIsBuilding: (isBuilding) => {
    set({ isBuilding });
  },
  setFlowState: (flowState) => {
    const newFlowState =
      typeof flowState === "function" ? flowState(get().flowState) : flowState;

    if (newFlowState !== get().flowState) {
      set(() => ({
        flowState: newFlowState,
      }));
    }
  },
  setReactFlowInstance: (newState) => {
    set({ reactFlowInstance: newState });
  },
  onNodesChange: (changes: NodeChange[]) => {
    set({
      nodes: applyNodeChanges(changes, get().nodes),
    });
  },
  onEdgesChange: (changes: EdgeChange[]) => {
    set({
      edges: applyEdgeChanges(changes, get().edges),
    });
  },
  setNodes: (change) => {
    let newChange = typeof change === "function" ? change(get().nodes) : change;
    let newEdges = cleanEdges(newChange, get().edges);
    const { inputs, outputs } = getInputsAndOutputs(newChange);

    set({
      edges: newEdges,
      nodes: newChange,
      flowState: undefined,
      inputs,
      outputs,
      hasIO: inputs.length > 0 || outputs.length > 0,
    });

    const flowsManager = useFlowsManagerStore.getState();
    if (!get().isBuilding) {
      flowsManager.autoSaveCurrentFlow(
        newChange,
        newEdges,
        get().reactFlowInstance?.getViewport() ?? { x: 0, y: 0, zoom: 1 }
      );
    }
  },
  setEdges: (change) => {
    let newChange = typeof change === "function" ? change(get().edges) : change;
    set({
      edges: newChange,
      flowState: undefined,
    });

    const flowsManager = useFlowsManagerStore.getState();
    if (!get().isBuilding) {
      flowsManager.autoSaveCurrentFlow(
        get().nodes,
        newChange,
        get().reactFlowInstance?.getViewport() ?? { x: 0, y: 0, zoom: 1 }
      );
    }
  },
  setNode: (id: string, change: Node | ((oldState: Node) => Node)) => {
    let newChange =
      typeof change === "function"
        ? change(get().nodes.find((node) => node.id === id)!)
        : change;

    get().setNodes((oldNodes) =>
      oldNodes.map((node) => {
        if (node.id === id) {
          return newChange;
        }
        return node;
      })
    );
  },
  getNode: (id: string) => {
    return get().nodes.find((node) => node.id === id);
  },
  deleteNode: (nodeId) => {
    get().setNodes(
      get().nodes.filter((node) =>
        typeof nodeId === "string"
          ? node.id !== nodeId
          : !nodeId.includes(node.id)
      )
    );
  },
  deleteEdge: (edgeId) => {
    get().setEdges(
      get().edges.filter((edge) =>
        typeof edgeId === "string"
          ? edge.id !== edgeId
          : !edgeId.includes(edge.id)
      )
    );
  },
  paste: (selection, position) => {
    if (
      selection.nodes.some((node) => node.data.type === "ChatInput") &&
      checkChatInput(get().nodes)
    ) {
<<<<<<< HEAD
      useAlertStore.getState().setErrorData({
        title: "Error pasting components",
        list: ["You can only have one ChatInput component in the flow"],
      });
=======
      useAlertStore
        .getState()
        .setErrorData({
          title: "Error pasting components",
          list: ["You can only have one ChatInput component in the flow"],
        });
>>>>>>> cdb59132
      return;
    }
    let minimumX = Infinity;
    let minimumY = Infinity;
    let idsMap = {};
    let newNodes: Node<NodeDataType>[] = get().nodes;
    let newEdges = get().edges;
    selection.nodes.forEach((node: Node) => {
      if (node.position.y < minimumY) {
        minimumY = node.position.y;
      }
      if (node.position.x < minimumX) {
        minimumX = node.position.x;
      }
    });

    const insidePosition = position.paneX
      ? { x: position.paneX + position.x, y: position.paneY! + position.y }
      : get().reactFlowInstance!.screenToFlowPosition({
          x: position.x,
          y: position.y,
        });

    selection.nodes.forEach((node: NodeType) => {
      // Generate a unique node ID
      let newId = getNodeId(node.data.type);
      idsMap[node.id] = newId;

      // Create a new node object
      const newNode: NodeType = {
        id: newId,
        type: "genericNode",
        position: {
          x: insidePosition.x + node.position!.x - minimumX,
          y: insidePosition.y + node.position!.y - minimumY,
        },
        data: {
          ...cloneDeep(node.data),
          id: newId,
        },
      };

      // Add the new node to the list of nodes in state
      newNodes = newNodes
        .map((node) => ({ ...node, selected: false }))
        .concat({ ...newNode, selected: false });
    });
    get().setNodes(newNodes);

    selection.edges.forEach((edge: Edge) => {
      let source = idsMap[edge.source];
      let target = idsMap[edge.target];
      const sourceHandleObject: sourceHandleType = scapeJSONParse(
        edge.sourceHandle!
      );
      let sourceHandle = scapedJSONStringfy({
        ...sourceHandleObject,
        id: source,
      });
      sourceHandleObject.id = source;

      edge.data.sourceHandle = sourceHandleObject;
      const targetHandleObject: targetHandleType = scapeJSONParse(
        edge.targetHandle!
      );
      let targetHandle = scapedJSONStringfy({
        ...targetHandleObject,
        id: target,
      });
      targetHandleObject.id = target;
      edge.data.targetHandle = targetHandleObject;
      let id = getHandleId(source, sourceHandle, target, targetHandle);
      newEdges = addEdge(
        {
          source,
          target,
          sourceHandle,
          targetHandle,
          id,
          data: cloneDeep(edge.data),
          style: { stroke: "#555" },
          className: "stroke-gray-900 ",
          selected: false,
        },
        newEdges.map((edge) => ({ ...edge, selected: false }))
      );
    });
    get().setEdges(newEdges);
  },
  setLastCopiedSelection: (newSelection, isCrop = false) => {
    if (isCrop) {
      const nodesIdsSelected = newSelection!.nodes.map((node) => node.id);
      const edgesIdsSelected = newSelection!.edges.map((edge) => edge.id);

      nodesIdsSelected.forEach((id) => {
        get().deleteNode(id);
      });

      edgesIdsSelected.forEach((id) => {
        get().deleteEdge(id);
      });

      const newNodes = get().nodes.filter(
        (node) => !nodesIdsSelected.includes(node.id)
      );
      const newEdges = get().edges.filter(
        (edge) => !edgesIdsSelected.includes(edge.id)
      );

      set({ nodes: newNodes, edges: newEdges });
    }

    set({ lastCopiedSelection: newSelection });
  },
  cleanFlow: () => {
    set({
      nodes: [],
      edges: [],
      flowState: undefined,
      getFilterEdge: [],
    });
  },
  setFilterEdge: (newState) => {
    set({ getFilterEdge: newState });
  },
  getFilterEdge: [],
  onConnect: (connection) => {
    const dark = useDarkStore.getState().dark;
    // const commonMarkerProps = {
    //   type: MarkerType.ArrowClosed,
    //   width: 20,
    //   height: 20,
    //   color: dark ? "#555555" : "#000000",
    // };

    // const inputTypes = INPUT_TYPES;
    // const outputTypes = OUTPUT_TYPES;

    // const findNode = useFlowStore
    //   .getState()
    //   .nodes.find(
    //     (node) => node.id === connection.source || node.id === connection.target
    //   );

    // const sourceType = findNode?.data?.type;
    // let isIoIn = false;
    // let isIoOut = false;
    // if (sourceType) {
    //   isIoIn = inputTypes.has(sourceType);
    //   isIoOut = outputTypes.has(sourceType);
    // }

    let newEdges: Edge[] = [];
    get().setEdges((oldEdges) => {
      newEdges = addEdge(
        {
          ...connection,
          data: {
            targetHandle: scapeJSONParse(connection.targetHandle!),
            sourceHandle: scapeJSONParse(connection.sourceHandle!),
          },
          style: { stroke: "#555" },
          className: "stroke-foreground stroke-connection",
        },
        oldEdges
      );

      return newEdges;
    });
    useFlowsManagerStore
      .getState()
      .autoSaveCurrentFlow(
        get().nodes,
        newEdges,
        get().reactFlowInstance?.getViewport() ?? { x: 0, y: 0, zoom: 1 }
      );
  },
  unselectAll: () => {
    let newNodes = cloneDeep(get().nodes);
    newNodes.forEach((node) => {
      node.selected = false;
      let newEdges = cleanEdges(newNodes, get().edges);
      set({
        nodes: newNodes,
        edges: newEdges,
      });
    });
  },
  buildFlow: async ({
    nodeId,
    input_value,
  }: {
    nodeId?: string;
    input_value?: string;
  }) => {
    get().setIsBuilding(true);
    const currentFlow = useFlowsManagerStore.getState().currentFlow;
    const setSuccessData = useAlertStore.getState().setSuccessData;
    const setErrorData = useAlertStore.getState().setErrorData;
    const setNoticeData = useAlertStore.getState().setNoticeData;
    function validateSubgraph(nodes: string[]) {
      const errors = validateNodes(
        get().nodes.filter((node) => nodes.includes(node.id)),
        get().edges
      );
      if (errors.length > 0) {
        setErrorData({
          title: MISSED_ERROR_ALERT,
          list: errors,
        });
        get().setIsBuilding(false);
        throw new Error("Invalid nodes");
      }
    }
    function handleBuildUpdate(
      vertexBuildData: VertexBuildTypeAPI,
      status: BuildStatus,
      buildId: string
    ) {
      if (vertexBuildData && vertexBuildData.inactivated_vertices) {
        get().removeFromVerticesBuild(vertexBuildData.inactivated_vertices);
      }
      if (vertexBuildData && vertexBuildData.activated_vertices) {
        get().addToVerticesBuild(vertexBuildData.activated_vertices);
      }
      get().addDataToFlowPool(
        { ...vertexBuildData, buildId },
        vertexBuildData.id
      );
      useFlowStore.getState().updateBuildStatus([vertexBuildData.id], status);
    }
    await buildVertices({
      input_value,
      flowId: currentFlow!.id,
      nodeId,
      onGetOrderSuccess: () => {
        setNoticeData({ title: "Running components" });
      },
      onBuildComplete: () => {
        if (nodeId) {
          setSuccessData({
            title: `${
              get().nodes.find((node) => node.id === nodeId)?.data.node
                ?.display_name
            } built successfully`,
          });
        } else {
          setSuccessData({ title: FLOW_BUILD_SUCCESS_ALERT });
        }
        get().setIsBuilding(false);
      },
      onBuildUpdate: handleBuildUpdate,
      onBuildError: (title, list, idList) => {
        useFlowStore.getState().updateBuildStatus(idList, BuildStatus.BUILT);
        setErrorData({ list, title });
      },
      onBuildStart: (idList) => {
        useFlowStore.getState().updateBuildStatus(idList, BuildStatus.BUILDING);
      },
      validateNodes: validateSubgraph,
    });
    get().revertBuiltStatusFromBuilding();
  },
  getFlow: () => {
    return {
      nodes: get().nodes,
      edges: get().edges,
      viewport: get().reactFlowInstance?.getViewport()!,
    };
  },
  updateVerticesBuild: (
    vertices: {
      verticesIds: string[];
      verticesLayers: string[][];
      runId: string;
    } | null
  ) => {
    set({ verticesBuild: vertices });
  },
  verticesBuild: null,
  addToVerticesBuild: (vertices: string[]) => {
    const verticesBuild = get().verticesBuild;
    if (!verticesBuild) return;
    set({
      verticesBuild: {
        ...verticesBuild,
        verticesIds: [...verticesBuild.verticesIds, ...vertices],
      },
    });
  },
  removeFromVerticesBuild: (vertices: string[]) => {
    const verticesBuild = get().verticesBuild;
    if (!verticesBuild) return;
    set({
      verticesBuild: {
        ...verticesBuild,
        verticesIds: get().verticesBuild!.verticesIds.filter(
          (vertex) => !vertices.includes(vertex)
        ),
      },
    });
  },
  updateBuildStatus: (nodeIdList: string[], status: BuildStatus) => {
    const newFlowBuildStatus = { ...get().flowBuildStatus };
    nodeIdList.forEach((id) => {
      newFlowBuildStatus[id] = status;
    });
    set({ flowBuildStatus: newFlowBuildStatus });
  },
  revertBuiltStatusFromBuilding: () => {
    const newFlowBuildStatus = { ...get().flowBuildStatus };
    Object.keys(newFlowBuildStatus).forEach((id) => {
      if (newFlowBuildStatus[id] === BuildStatus.BUILDING) {
        newFlowBuildStatus[id] = BuildStatus.BUILT;
      }
    });
  },
}));

export default useFlowStore;<|MERGE_RESOLUTION|>--- conflicted
+++ resolved
@@ -223,19 +223,12 @@
       selection.nodes.some((node) => node.data.type === "ChatInput") &&
       checkChatInput(get().nodes)
     ) {
-<<<<<<< HEAD
-      useAlertStore.getState().setErrorData({
-        title: "Error pasting components",
-        list: ["You can only have one ChatInput component in the flow"],
-      });
-=======
       useAlertStore
         .getState()
         .setErrorData({
           title: "Error pasting components",
           list: ["You can only have one ChatInput component in the flow"],
         });
->>>>>>> cdb59132
       return;
     }
     let minimumX = Infinity;
