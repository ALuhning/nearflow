import { useEffect, useState } from "react";
import AccordionComponent from "../../components/accordionComponent";
import IconComponent from "../../components/genericIconComponent";
import ShadTooltip from "../../components/shadTooltipComponent";
import { Badge } from "../../components/ui/badge";
import { Button } from "../../components/ui/button";
import {
  Tabs,
  TabsContent,
  TabsList,
  TabsTrigger,
} from "../../components/ui/tabs";
import {
  CHAT_FORM_DIALOG_SUBTITLE,
  OUTPUTS_MODAL_TITLE,
  TEXT_INPUT_MODAL_TITLE,
} from "../../constants/constants";
import { InputOutput } from "../../constants/enums";
import useFlowStore from "../../stores/flowStore";
import useFlowsManagerStore from "../../stores/flowsManagerStore";
import { IOModalPropsType } from "../../types/components";
import { NodeType } from "../../types/flow";
import { updateVerticesOrder } from "../../utils/buildUtils";
import { cn } from "../../utils/utils";
import BaseModal from "../baseModal";
import IOFieldView from "./components/IOFieldView";
import ChatView from "./components/chatView";

export default function IOModal({
  children,
  open,
  setOpen,
  disable,
}: IOModalPropsType): JSX.Element {
  const allNodes = useFlowStore((state) => state.nodes);
  const inputs = useFlowStore((state) => state.inputs).filter(
    (input) => input.type !== "ChatInput",
  );
  const chatInput = useFlowStore((state) => state.inputs).find(
    (input) => input.type === "ChatInput",
  );
  const outputs = useFlowStore((state) => state.outputs).filter(
    (output) => output.type !== "ChatOutput",
  );
  const chatOutput = useFlowStore((state) => state.outputs).find(
    (output) => output.type === "ChatOutput",
  );
  const nodes = useFlowStore((state) => state.nodes).filter(
    (node) =>
      inputs.some((input) => input.id === node.id) ||
      outputs.some((output) => output.id === node.id),
  );
  const haveChat = chatInput || chatOutput;
  const [selectedTab, setSelectedTab] = useState(
    inputs.length > 0 ? 1 : outputs.length > 0 ? 2 : 0,
  );

  function startView() {
    if (!chatInput && !chatOutput) {
      if (inputs.length > 0) {
        return inputs[0];
      } else {
        return outputs[0];
      }
    } else {
      return undefined;
    }
  }

  const [selectedViewField, setSelectedViewField] = useState<
    { type: string; id: string } | undefined
  >(startView());

  const buildFlow = useFlowStore((state) => state.buildFlow);
  const setIsBuilding = useFlowStore((state) => state.setIsBuilding);
  const [lockChat, setLockChat] = useState(false);
  const [chatValue, setChatValue] = useState("");
  const isBuilding = useFlowStore((state) => state.isBuilding);
  const currentFlow = useFlowsManagerStore((state) => state.currentFlow);
  const setNode = useFlowStore((state) => state.setNode);

  async function updateVertices() {
    return updateVerticesOrder(currentFlow!.id, null);
  }

<<<<<<< HEAD
  useEffect(() => {
    if (open) {
      updateVertices();
    }
  }, [open, currentFlow]);

  async function sendMessage({repeat=1,files}:{repeat:number,files?:string[]}): Promise<void> {
=======
  async function sendMessage(count = 1): Promise<void> {
>>>>>>> ece36867
    if (isBuilding) return;
    setIsBuilding(true);
    setLockChat(true);
    setChatValue("");
    for (let i = 0; i < repeat; i++) {
      await buildFlow({
        input_value: chatValue,
        startNodeId: chatInput?.id,
        files:files
      }).catch((err) => {
        console.error(err);
        setLockChat(false);
      });
    }
    setLockChat(false);
    if (chatInput) {
      setNode(chatInput.id, (node: NodeType) => {
        const newNode = { ...node };
        newNode.data.node!.template["input_value"].value = chatValue;
        return newNode;
      });
    }
  }

  useEffect(() => {
    setSelectedTab(inputs.length > 0 ? 1 : outputs.length > 0 ? 2 : 0);
  }, [allNodes.length]);

  useEffect(() => {
    setSelectedViewField(startView());
  }, [open]);

  return (
    <BaseModal
      size={selectedTab === 0 ? "sm-thin" : "md-thin"}
      open={open}
      setOpen={setOpen}
      disable={disable}
    >
      <BaseModal.Trigger>{children}</BaseModal.Trigger>
      {/* TODO ADAPT TO ALL TYPES OF INPUTS AND OUTPUTS */}
      <BaseModal.Header description={CHAT_FORM_DIALOG_SUBTITLE}>
        <div className="flex items-center">
          <span className="pr-2">Playground</span>
          <IconComponent
            name="BotMessageSquareIcon"
            className="h-6 w-6 pl-1 text-foreground"
            aria-hidden="true"
          />
        </div>
      </BaseModal.Header>
      <BaseModal.Content>
        <div className="flex h-full flex-col ">
          <div className="flex-max-width h-full">
            {selectedTab !== 0 && (
              <div
                className={cn(
                  "mr-6 flex h-full w-2/6 flex-shrink-0 flex-col justify-start transition-all duration-300",
                )}
              >
                <Tabs
                  value={selectedTab.toString()}
                  className={
                    "flex h-full flex-col overflow-y-auto rounded-md border bg-muted text-center custom-scroll"
                  }
                  onValueChange={(value) => {
                    setSelectedTab(Number(value));
                  }}
                >
                  <div className="api-modal-tablist-div">
                    <TabsList>
                      {inputs.length > 0 && (
                        <TabsTrigger value={"1"}>Inputs</TabsTrigger>
                      )}
                      {outputs.length > 0 && (
                        <TabsTrigger value={"2"}>Outputs</TabsTrigger>
                      )}
                    </TabsList>
                  </div>

                  <TabsContent
                    value={"1"}
                    className="api-modal-tabs-content mt-4"
                  >
                    <div className="mx-2 mb-2 flex items-center gap-2 text-sm font-bold">
                      <IconComponent className="h-4 w-4" name={"Type"} />
                      {TEXT_INPUT_MODAL_TITLE}
                    </div>
                    {nodes
                      .filter((node) =>
                        inputs.some((input) => input.id === node.id),
                      )
                      .map((node, index) => {
                        const input = inputs.find(
                          (input) => input.id === node.id,
                        )!;
                        return (
                          <div
                            className="file-component-accordion-div"
                            key={index}
                          >
                            <AccordionComponent
                              trigger={
                                <div className="file-component-badge-div">
                                  <ShadTooltip
                                    content={input.id}
                                    styleClasses="z-50"
                                  >
                                    <div>
                                      <Badge variant="gray" size="md">
                                        {node.data.node.display_name}
                                      </Badge>
                                    </div>
                                  </ShadTooltip>
                                  <div
                                    className="-mb-1 pr-4"
                                    onClick={(event) => {
                                      event.stopPropagation();
                                      setSelectedViewField(input);
                                    }}
                                  >
                                    <IconComponent
                                      className="h-4 w-4"
                                      name="ExternalLink"
                                    ></IconComponent>
                                  </div>
                                </div>
                              }
                              key={index}
                              keyValue={input.id}
                            >
                              <div className="file-component-tab-column">
                                <div className="">
                                  {input && (
                                    <IOFieldView
                                      type={InputOutput.INPUT}
                                      left={true}
                                      fieldType={input.type}
                                      fieldId={input.id}
                                    />
                                  )}
                                </div>
                              </div>
                            </AccordionComponent>
                          </div>
                        );
                      })}
                  </TabsContent>
                  <TabsContent
                    value={"2"}
                    className="api-modal-tabs-content mt-4"
                  >
                    <div className="mx-2 mb-2 flex items-center gap-2 text-sm font-bold">
                      <IconComponent className="h-4 w-4" name={"Type"} />
                      {OUTPUTS_MODAL_TITLE}
                    </div>
                    {nodes
                      .filter((node) =>
                        outputs.some((output) => output.id === node.id),
                      )
                      .map((node, index) => {
                        const output = outputs.find(
                          (output) => output.id === node.id,
                        )!;
                        return (
                          <div
                            className="file-component-accordion-div"
                            key={index}
                          >
                            <AccordionComponent
                              trigger={
                                <div className="file-component-badge-div">
                                  <ShadTooltip
                                    content={output.id}
                                    styleClasses="z-50"
                                  >
                                    <div>
                                      <Badge variant="gray" size="md">
                                        {node.data.node.display_name}
                                      </Badge>
                                    </div>
                                  </ShadTooltip>
                                  <div
                                    className="-mb-1 pr-4"
                                    onClick={(event) => {
                                      event.stopPropagation();
                                      setSelectedViewField(output);
                                    }}
                                  >
                                    <IconComponent
                                      className="h-4 w-4"
                                      name="ExternalLink"
                                    ></IconComponent>
                                  </div>
                                </div>
                              }
                              key={index}
                              keyValue={output.id}
                            >
                              <div className="file-component-tab-column">
                                <div className="">
                                  {output && (
                                    <IOFieldView
                                      type={InputOutput.OUTPUT}
                                      left={true}
                                      fieldType={output.type}
                                      fieldId={output.id}
                                    />
                                  )}
                                </div>
                              </div>
                            </AccordionComponent>
                          </div>
                        );
                      })}
                  </TabsContent>
                </Tabs>
              </div>
            )}

            <div className="flex h-full min-w-96 flex-grow">
              {selectedViewField && (
                <div
                  className={cn(
                    "flex h-full w-full flex-col items-start gap-4 pt-4",
                    !selectedViewField ? "hidden" : "",
                  )}
                >
                  <div className="font-xl flex items-center justify-center gap-3 font-semibold">
                    {haveChat && (
                      <button onClick={() => setSelectedViewField(undefined)}>
                        <IconComponent
                          name={"ArrowLeft"}
                          className="h-6 w-6"
                        ></IconComponent>
                      </button>
                    )}
                    {
                      nodes.find((node) => node.id === selectedViewField.id)
                        ?.data.node.display_name
                    }
                  </div>
                  <div className="h-full w-full">
                    {inputs.some(
                      (input) => input.id === selectedViewField.id,
                    ) ? (
                      <IOFieldView
                        type={InputOutput.INPUT}
                        left={false}
                        fieldType={selectedViewField.type!}
                        fieldId={selectedViewField.id!}
                      />
                    ) : (
                      <IOFieldView
                        type={InputOutput.OUTPUT}
                        left={false}
                        fieldType={selectedViewField.type!}
                        fieldId={selectedViewField.id!}
                      />
                    )}
                  </div>
                </div>
              )}
              <div
                className={cn(
                  "flex h-full w-full",
                  selectedViewField ? "hidden" : "",
                )}
              >
                {haveChat ? (
                  <ChatView
                    sendMessage={sendMessage}
                    chatValue={chatValue}
                    setChatValue={setChatValue}
                    lockChat={lockChat}
                    setLockChat={setLockChat}
                  />
                ) : (
                  <span className="flex h-full w-full items-center justify-center font-thin text-muted-foreground">
                    Select an IO component to view
                  </span>
                )}
              </div>
            </div>
          </div>
        </div>
      </BaseModal.Content>
      {!haveChat ? (
        <BaseModal.Footer>
          <div className="flex w-full justify-end  pt-2">
            <Button
              variant={"outline"}
              className="flex gap-2 px-3"
              onClick={() => sendMessage({repeat:1})}
            >
              <IconComponent
                name={isBuilding ? "Loader2" : "Zap"}
                className={cn(
                  "h-4 w-4",
                  isBuilding
                    ? "animate-spin"
                    : "fill-current text-medium-indigo",
                )}
              />
              Run Flow
            </Button>
          </div>
        </BaseModal.Footer>
      ) : (
        <></>
      )}
    </BaseModal>
  );
}<|MERGE_RESOLUTION|>--- conflicted
+++ resolved
@@ -83,17 +83,13 @@
     return updateVerticesOrder(currentFlow!.id, null);
   }
 
-<<<<<<< HEAD
-  useEffect(() => {
-    if (open) {
-      updateVertices();
-    }
-  }, [open, currentFlow]);
+  // useEffect(() => {
+  //   if (open) {
+  //     updateVertices();
+  //   }
+  // }, [open, currentFlow]);
 
   async function sendMessage({repeat=1,files}:{repeat:number,files?:string[]}): Promise<void> {
-=======
-  async function sendMessage(count = 1): Promise<void> {
->>>>>>> ece36867
     if (isBuilding) return;
     setIsBuilding(true);
     setLockChat(true);
