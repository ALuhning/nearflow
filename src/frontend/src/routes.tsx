import { Route, Routes } from "react-router-dom";
import AdminPage from "./pages/AdminPage";
import LoginAdminPage from "./pages/AdminPage/LoginPage";
import CommunityPage from "./pages/CommunityPage";
import FlowPage from "./pages/FlowPage";
import HomePage from "./pages/MainPage";
<<<<<<< HEAD
import ViewPage from "./pages/ViewPage";
=======
import DeleteAccountPage from "./pages/deleteAccountPage";
import LoginPage from "./pages/loginPage";
>>>>>>> 2a4668d9

const Router = () => {
  return (
    <Routes>
      <Route path="/" element={<HomePage />} />
      <Route path="/community" element={<CommunityPage />} />
      <Route path="/flow/:id/">
        <Route path="" element={<FlowPage />} />
        <Route path="view" element={<ViewPage />} />
      </Route>
      <Route path="*" element={<HomePage />} />

      <Route path="/login" element={<LoginPage />} />
      {/* <Route path="/signup" element={<SignUp />} /> */}
      <Route path="/login/admin" element={<LoginAdminPage />} />

      <Route path="/admin" element={<AdminPage />} />

      <Route path="/account">
        <Route path="delete" element={<DeleteAccountPage />}></Route>
      </Route>
    </Routes>
  );
};

export default Router;<|MERGE_RESOLUTION|>--- conflicted
+++ resolved
@@ -4,12 +4,8 @@
 import CommunityPage from "./pages/CommunityPage";
 import FlowPage from "./pages/FlowPage";
 import HomePage from "./pages/MainPage";
-<<<<<<< HEAD
-import ViewPage from "./pages/ViewPage";
-=======
 import DeleteAccountPage from "./pages/deleteAccountPage";
 import LoginPage from "./pages/loginPage";
->>>>>>> 2a4668d9
 
 const Router = () => {
   return (
