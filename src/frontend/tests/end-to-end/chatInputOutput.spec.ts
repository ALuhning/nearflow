--- conflicted
+++ resolved
@@ -23,13 +23,8 @@
   }
 
   const jsonContent = readFileSync(
-<<<<<<< HEAD
-    "tests/end-to-end/assets/ChatTest.json",
+    "src/frontend/tests/end-to-end/assets/ChatTest.json",
     "utf-8",
-=======
-    "src/frontend/tests/end-to-end/assets/ChatTest.json",
-    "utf-8"
->>>>>>> 86af0e35
   );
 
   await page.getByTestId("blank-flow").click();
