[project]
name = "langflow-base"
version = "0.3.2"
description = "A Python package with a built-in web application"
requires-python = ">=3.10,<3.14"
license = "MIT"
keywords = ["nlp", "langchain", "openai", "gpt", "gui"]
readme = "README.md"
maintainers = [
    { name = "Carlos Coelho", email = "carlos@langflow.org" },
    { name = "Cristhian Zanforlin", email = "cristhian.lousa@gmail.com" },
    { name = "Gabriel Almeida", email = "gabriel@langflow.org" },
    { name = "Igor Carvalho", email = "igorr.ackerman@gmail.com" },
    { name = "Lucas Eduoli", email = "lucaseduoli@gmail.com" },
    { name = "Otávio Anovazzi", email = "otavio2204@gmail.com" },
    { name = "Rodrigo Nader", email = "rodrigo@langflow.org" },
    { name = "Italo dos Anjos", email = "italojohnnydosanjos@gmail.com" },
]

dependencies = [
    "fastapi>=0.115.2,<1.0.0",
    "httpx[http2]>=0.27,<1.0.0",
    "aiofile>=3.9.0,<4.0.0",
    "uvicorn>=0.30.0,<1.0.0",
    "gunicorn>=22.0.0,<24.0.0",
    "langchain~=0.3.10",
    "langchain-community~=0.3.10",
    "langchain-core~=0.3.15",
    "langchainhub~=0.1.15",
    "loguru>=0.7.1,<1.0.0",
    "rich>=13.7.0,<14.0.0",
    "langchain-experimental>=0.0.61,<1.0.0",
    "sqlmodel==0.0.22",
    "pydantic~=2.10.1",
    "pydantic-settings>=2.2.0,<3.0.0",
    "typer>=0.13.0,<1.0.0",
    "cachetools>=5.5.0,<6.0.0",
    "platformdirs>=4.2.0,<5.0.0",
    "python-multipart>=0.0.12,<1.0.0",
    "orjson==3.10.15",
    "alembic>=1.13.0,<2.0.0",
    "passlib>=1.7.4,<2.0.0",
    "bcrypt==4.0.1",
    "pillow>=11.1.0,<12.0.0",
    "docstring-parser>=0.16,<1.0.0",
    "python-jose>=3.3.0,<4.0.0",
    "pandas==2.2.3",
    "multiprocess>=0.70.14,<1.0.0",
    "duckdb>=1.0.0,<2.0.0",
    "python-docx>=1.1.0,<2.0.0",
    "jq>=1.7.0,<2.0.0; sys_platform != 'win32'",
    "nest-asyncio>=1.6.0,<2.0.0",
    "emoji>=2.12.0,<3.0.0",
    "cryptography>=42.0.5,<44.0.0",
    "asyncer>=0.0.5,<1.0.0",
    "pyperclip>=1.8.2,<2.0.0",
    "uncurl>=0.0.11,<1.0.0",
    "sentry-sdk[fastapi,loguru]>=2.5.1,<3.0.0",
    "chardet>=5.2.0,<6.0.0",
    "firecrawl-py>=1.0.16,<2.0.0",
    "opentelemetry-api>=1.25.0,<2.0.0",
    "opentelemetry-sdk>=1.25.0,<2.0.0",
    "opentelemetry-exporter-prometheus>=0.46b0,<1.0.0",
    "opentelemetry-instrumentation-fastapi>=0.46b0,<1.0.0",
    "prometheus-client>=0.20.0,<1.0.0",
    "aiofiles>=24.1.0,<25.0.0",
    "setuptools>=70,<76.0.0",
    "nanoid>=2.0.0,<3.0.0",
    "filelock>=3.15.4,<4.0.0",
    "grandalf>=0.8.0,<1.0.0",
    "spider-client>=0.0.27,<1.0.0",
    "diskcache>=5.6.3,<6.0.0",
    "clickhouse-connect==0.7.19",
    "assemblyai>=0.33.0,<1.0.0",
    "fastapi-pagination>=0.12.29,<1.0.0",
    "defusedxml>=0.7.1,<1.0.0",
    "pypdf~=5.1.0",
    "validators>=0.34.0",
    "networkx>=3.4.2",
    "json-repair>=0.30.3",
    "mcp>=1.1.2",
    "requests>=2.32.0",
    "aiosqlite>=0.20.0",
    "greenlet>=3.1.1",
<<<<<<< HEAD
    "pathlib>=1.0.1",
    "near-ai-agent>=1.0.0a4"
=======
    "jsonquerylang>=1.1.1",
    "sqlalchemy[aiosqlite]>=2.0.38,<3.0.0",
    "elevenlabs>=1.54.0",
    "webrtcvad>=2.0.10",
    "scipy>=1.15.2",
    "ibm-watsonx-ai>=1.3.1",
    "langchain-ibm>=0.3.8",
    "trustcall>=0.0.38",
>>>>>>> 8e31fc5a
]

[dependency-groups]
dev = [
    "asgi-lifespan>=2.1.0",
    "pytest-codspeed>=3.0.0",
    "pytest-github-actions-annotate-failures>=0.2.0",
    "types-aiofiles>=24.1.0.20240626",
    "types-redis>=4.6.0.5",
    "ipykernel>=6.29.0",
    "mypy>=1.11.0",
    "ruff>=0.6.2",
    "httpx[http2]>=0.27",
    "pytest>=8.2.0",
    "types-requests>=2.32.0",
    "requests>=2.32.0",
    "pytest-cov>=5.0.0",
    "pandas-stubs>=2.1.4.231227",
    "types-pillow>=10.2.0.20240213",
    "types-pyyaml>=6.0.12.8",
    "types-python-jose>=3.3.4.8",
    "types-passlib>=1.7.7.13",
    "pytest-mock>=3.14.0",
    "pytest-xdist>=3.6.0",
    "types-pywin32>=306.0.0.4",
    "types-google-cloud-ndb>=2.2.0.0",
    "pytest-sugar>=1.0.0",
    "respx>=0.21.1",
    "pytest-instafail>=0.5.0",
    "pytest-asyncio>=0.23.0",
    "pytest-profiling>=1.7.0",
    "pre-commit>=3.7.0",
    "vulture>=2.11",
    "dictdiffer>=0.9.0",
    "pytest-split>=0.9.0",
    "devtools>=0.12.2",
    "pytest-flakefinder>=1.1.0",
    "types-markdown>=3.7.0.20240822",
    "codeflash>=0.8.4"

]


[tool.hatch.build.targets.wheel]
packages = ["langflow"]


[tool.pytest.ini_options]
minversion = "6.0"
#addopts = "-ra"
testpaths = ["tests", "integration"]
console_output_style = "progress"
filterwarnings = ["ignore::DeprecationWarning"]
log_cli = true
markers = ["async_test"]
asyncio_mode = "auto"
asyncio_default_fixture_loop_scope = "function"

[tool.mypy]
plugins = ["pydantic.mypy"]
follow_imports = "skip"
disable_error_code = ["type-var"]
namespace_packages = true
mypy_path = "langflow"
ignore_missing_imports = true

[tool.ruff]
target-version = "py310"
exclude = ["langflow/alembic/versions"]
line-length = 120

[tool.ruff.lint]
flake8-annotations.mypy-init-return = true
flake8-bugbear.extend-immutable-calls = [
    "fastapi.Depends",
    "fastapi.File",
    "fastapi.Query",
    "typer.Option",
]
flake8-type-checking.runtime-evaluated-base-classes = [
    "pydantic.BaseModel",
    "typing.TypedDict", # Needed by fastapi
    "typing_extensions.TypedDict", # Needed by fastapi
]
pydocstyle.convention = "google"
select = ["ALL"]
ignore = [
    "C90", # McCabe complexity
    "CPY", # Missing copyright
    "COM812", # Messes with the formatter
    "ERA", # Eradicate commented-out code
    "FIX002", # Line contains TODO
    "ISC001", # Messes with the formatter
    "PERF203", # Rarely useful
    "PLR09", # Too many something (arg, statements, etc)
    "RUF012", # Pydantic models are currently not well detected. See https://github.com/astral-sh/ruff/issues/13630
    "TD002", # Missing author in TODO
    "TD003", # Missing issue link in TODO
    "TRY301", # A bit too harsh (Abstract `raise` to an inner function)

    # Rules that are TODOs
    "ANN", # Missing type annotations
    "D1", # Missing docstrings
    "SLF001", # Using private attributes outside of class
]

[tool.ruff.lint.per-file-ignores]
"langflow/api/v1/*" = [
    "TCH", # FastAPI needs to evaluate types at runtime
]
"langflow/api/v2/*" = [
    "TCH", # FastAPI needs to evaluate types at runtime
]
"langflow/{components/tools/python_code_structured_tool.py,custom/code_parser/code_parser.py,utils/validate.py}" = [
    "S102", # Use of exec
]
"langflow/services/cache/*" = [
    "S301", # Use of pickle
]

[tool.codeflash]
# All paths are relative to this pyproject.toml's directory.
module-root = "langflow"
tests-root = "../tests/unit"
test-framework = "pytest"
ignore-paths = ["langflow/components/"]
formatter-cmds = ["ruff check --exit-zero --fix $file", "ruff format $file"]
#disable plugins that might interfere with runtime measurement
pytest-cmd = "pytest -p no:profiling -p no:sugar -p no:xdist -p no:cov -p no:split"

[build-system]
requires = ["hatchling"]
build-backend = "hatchling.build"





[project.urls]
Repository = "https://github.com/langflow-ai/langflow"
Documentation = "https://docs.langflow.org"

# Optional dependencies for uv
[project.optional-dependencies]

postgresql = [
  "sqlalchemy[postgresql_psycopg2binary]",
    "sqlalchemy[postgresql_psycopg]",

]
deploy = [
    "celery>=5.3.1",
    "redis>=4.6.0",
    "flower>=1.0.0"
]
local = [
    "llama-cpp-python>=0.2.0",
    "sentence-transformers>=2.0.0",
    "ctransformers>=0.2"
]
all = [
    "celery>=5.3.1",
    "redis>=4.6.0",
    "flower>=1.0.0",
    "llama-cpp-python>=0.2.0",
    "sentence-transformers>=2.0.0",
    "ctransformers>=0.2"
]

[project.scripts]
langflow-base = "langflow.__main__:main"<|MERGE_RESOLUTION|>--- conflicted
+++ resolved
@@ -82,10 +82,6 @@
     "requests>=2.32.0",
     "aiosqlite>=0.20.0",
     "greenlet>=3.1.1",
-<<<<<<< HEAD
-    "pathlib>=1.0.1",
-    "near-ai-agent>=1.0.0a4"
-=======
     "jsonquerylang>=1.1.1",
     "sqlalchemy[aiosqlite]>=2.0.38,<3.0.0",
     "elevenlabs>=1.54.0",
@@ -94,7 +90,6 @@
     "ibm-watsonx-ai>=1.3.1",
     "langchain-ibm>=0.3.8",
     "trustcall>=0.0.38",
->>>>>>> 8e31fc5a
 ]
 
 [dependency-groups]
