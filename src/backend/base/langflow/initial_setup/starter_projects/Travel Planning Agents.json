{
  "data": {
    "edges": [
      {
        "animated": false,
        "className": "",
        "data": {
          "sourceHandle": {
            "dataType": "SearchComponent",
            "id": "SearchComponent-x6LSs",
            "name": "component_as_tool",
            "output_types": [
              "Tool"
            ]
          },
          "targetHandle": {
            "fieldName": "tools",
            "id": "Agent-uVdQJ",
            "inputTypes": [
              "Tool"
            ],
            "type": "other"
          }
        },
        "id": "xy-edge__SearchComponent-x6LSs{œdataTypeœ:œSearchComponentœ,œidœ:œSearchComponent-x6LSsœ,œnameœ:œcomponent_as_toolœ,œoutput_typesœ:[œToolœ]}-Agent-uVdQJ{œfieldNameœ:œtoolsœ,œidœ:œAgent-uVdQJœ,œinputTypesœ:[œToolœ],œtypeœ:œotherœ}",
        "selected": false,
        "source": "SearchComponent-x6LSs",
        "sourceHandle": "{œdataTypeœ: œSearchComponentœ, œidœ: œSearchComponent-x6LSsœ, œnameœ: œcomponent_as_toolœ, œoutput_typesœ: [œToolœ]}",
        "target": "Agent-uVdQJ",
        "targetHandle": "{œfieldNameœ: œtoolsœ, œidœ: œAgent-uVdQJœ, œinputTypesœ: [œToolœ], œtypeœ: œotherœ}"
      },
      {
        "animated": false,
        "className": "",
        "data": {
          "sourceHandle": {
            "dataType": "ChatInput",
            "id": "ChatInput-AJeqr",
            "name": "message",
            "output_types": [
              "Message"
            ]
          },
          "targetHandle": {
            "fieldName": "input_value",
            "id": "Agent-uVdQJ",
            "inputTypes": [
              "Message"
            ],
            "type": "str"
          }
        },
        "id": "xy-edge__ChatInput-AJeqr{œdataTypeœ:œChatInputœ,œidœ:œChatInput-AJeqrœ,œnameœ:œmessageœ,œoutput_typesœ:[œMessageœ]}-Agent-uVdQJ{œfieldNameœ:œinput_valueœ,œidœ:œAgent-uVdQJœ,œinputTypesœ:[œMessageœ],œtypeœ:œstrœ}",
        "selected": false,
        "source": "ChatInput-AJeqr",
        "sourceHandle": "{œdataTypeœ: œChatInputœ, œidœ: œChatInput-AJeqrœ, œnameœ: œmessageœ, œoutput_typesœ: [œMessageœ]}",
        "target": "Agent-uVdQJ",
        "targetHandle": "{œfieldNameœ: œinput_valueœ, œidœ: œAgent-uVdQJœ, œinputTypesœ: [œMessageœ], œtypeœ: œstrœ}"
      },
      {
        "animated": false,
        "className": "",
        "data": {
          "sourceHandle": {
            "dataType": "URL",
            "id": "URL-uqJt8",
            "name": "component_as_tool",
            "output_types": [
              "Tool"
            ]
          },
          "targetHandle": {
            "fieldName": "tools",
            "id": "Agent-XdRAi",
            "inputTypes": [
              "Tool"
            ],
            "type": "other"
          }
        },
        "id": "xy-edge__URL-uqJt8{œdataTypeœ:œURLœ,œidœ:œURL-uqJt8œ,œnameœ:œcomponent_as_toolœ,œoutput_typesœ:[œToolœ]}-Agent-XdRAi{œfieldNameœ:œtoolsœ,œidœ:œAgent-XdRAiœ,œinputTypesœ:[œToolœ],œtypeœ:œotherœ}",
        "selected": false,
        "source": "URL-uqJt8",
        "sourceHandle": "{œdataTypeœ: œURLœ, œidœ: œURL-uqJt8œ, œnameœ: œcomponent_as_toolœ, œoutput_typesœ: [œToolœ]}",
        "target": "Agent-XdRAi",
        "targetHandle": "{œfieldNameœ: œtoolsœ, œidœ: œAgent-XdRAiœ, œinputTypesœ: [œToolœ], œtypeœ: œotherœ}"
      },
      {
        "animated": false,
        "className": "",
        "data": {
          "sourceHandle": {
            "dataType": "Agent",
            "id": "Agent-uVdQJ",
            "name": "response",
            "output_types": [
              "Message"
            ]
          },
          "targetHandle": {
            "fieldName": "input_value",
            "id": "Agent-XdRAi",
            "inputTypes": [
              "Message"
            ],
            "type": "str"
          }
        },
        "id": "xy-edge__Agent-uVdQJ{œdataTypeœ:œAgentœ,œidœ:œAgent-uVdQJœ,œnameœ:œresponseœ,œoutput_typesœ:[œMessageœ]}-Agent-XdRAi{œfieldNameœ:œinput_valueœ,œidœ:œAgent-XdRAiœ,œinputTypesœ:[œMessageœ],œtypeœ:œstrœ}",
        "selected": false,
        "source": "Agent-uVdQJ",
        "sourceHandle": "{œdataTypeœ: œAgentœ, œidœ: œAgent-uVdQJœ, œnameœ: œresponseœ, œoutput_typesœ: [œMessageœ]}",
        "target": "Agent-XdRAi",
        "targetHandle": "{œfieldNameœ: œinput_valueœ, œidœ: œAgent-XdRAiœ, œinputTypesœ: [œMessageœ], œtypeœ: œstrœ}"
      },
      {
        "animated": false,
        "className": "",
        "data": {
          "sourceHandle": {
            "dataType": "CalculatorComponent",
            "id": "CalculatorComponent-nykGf",
            "name": "component_as_tool",
            "output_types": [
              "Tool"
            ]
          },
          "targetHandle": {
            "fieldName": "tools",
            "id": "Agent-ZvLnB",
            "inputTypes": [
              "Tool"
            ],
            "type": "other"
          }
        },
        "id": "xy-edge__CalculatorComponent-nykGf{œdataTypeœ:œCalculatorComponentœ,œidœ:œCalculatorComponent-nykGfœ,œnameœ:œcomponent_as_toolœ,œoutput_typesœ:[œToolœ]}-Agent-ZvLnB{œfieldNameœ:œtoolsœ,œidœ:œAgent-ZvLnBœ,œinputTypesœ:[œToolœ],œtypeœ:œotherœ}",
        "selected": false,
        "source": "CalculatorComponent-nykGf",
        "sourceHandle": "{œdataTypeœ: œCalculatorComponentœ, œidœ: œCalculatorComponent-nykGfœ, œnameœ: œcomponent_as_toolœ, œoutput_typesœ: [œToolœ]}",
        "target": "Agent-ZvLnB",
        "targetHandle": "{œfieldNameœ: œtoolsœ, œidœ: œAgent-ZvLnBœ, œinputTypesœ: [œToolœ], œtypeœ: œotherœ}"
      },
      {
        "animated": false,
        "className": "",
        "data": {
          "sourceHandle": {
            "dataType": "Agent",
            "id": "Agent-XdRAi",
            "name": "response",
            "output_types": [
              "Message"
            ]
          },
          "targetHandle": {
            "fieldName": "input_value",
            "id": "Agent-ZvLnB",
            "inputTypes": [
              "Message"
            ],
            "type": "str"
          }
        },
        "id": "xy-edge__Agent-XdRAi{œdataTypeœ:œAgentœ,œidœ:œAgent-XdRAiœ,œnameœ:œresponseœ,œoutput_typesœ:[œMessageœ]}-Agent-ZvLnB{œfieldNameœ:œinput_valueœ,œidœ:œAgent-ZvLnBœ,œinputTypesœ:[œMessageœ],œtypeœ:œstrœ}",
        "selected": false,
        "source": "Agent-XdRAi",
        "sourceHandle": "{œdataTypeœ: œAgentœ, œidœ: œAgent-XdRAiœ, œnameœ: œresponseœ, œoutput_typesœ: [œMessageœ]}",
        "target": "Agent-ZvLnB",
        "targetHandle": "{œfieldNameœ: œinput_valueœ, œidœ: œAgent-ZvLnBœ, œinputTypesœ: [œMessageœ], œtypeœ: œstrœ}"
      },
      {
        "animated": false,
        "className": "",
        "data": {
          "sourceHandle": {
            "dataType": "Agent",
            "id": "Agent-ZvLnB",
            "name": "response",
            "output_types": [
              "Message"
            ]
          },
          "targetHandle": {
            "fieldName": "input_value",
            "id": "ChatOutput-HHJAW",
            "inputTypes": [
              "Data",
              "DataFrame",
              "Message"
            ],
            "type": "str"
          }
        },
        "id": "xy-edge__Agent-ZvLnB{œdataTypeœ:œAgentœ,œidœ:œAgent-ZvLnBœ,œnameœ:œresponseœ,œoutput_typesœ:[œMessageœ]}-ChatOutput-HHJAW{œfieldNameœ:œinput_valueœ,œidœ:œChatOutput-HHJAWœ,œinputTypesœ:[œDataœ,œDataFrameœ,œMessageœ],œtypeœ:œstrœ}",
        "selected": false,
        "source": "Agent-ZvLnB",
        "sourceHandle": "{œdataTypeœ: œAgentœ, œidœ: œAgent-ZvLnBœ, œnameœ: œresponseœ, œoutput_typesœ: [œMessageœ]}",
        "target": "ChatOutput-HHJAW",
        "targetHandle": "{œfieldNameœ: œinput_valueœ, œidœ: œChatOutput-HHJAWœ, œinputTypesœ: [œDataœ, œDataFrameœ, œMessageœ], œtypeœ: œstrœ}"
      }
    ],
    "nodes": [
      {
        "data": {
          "id": "ChatInput-AJeqr",
          "node": {
            "base_classes": [
              "Message"
            ],
            "beta": false,
            "conditional_paths": [],
            "custom_fields": {},
            "description": "Get chat inputs from the Playground.",
            "display_name": "Chat Input",
            "documentation": "",
            "edited": false,
            "field_order": [
              "input_value",
              "should_store_message",
              "sender",
              "sender_name",
              "session_id",
              "files"
            ],
            "frozen": false,
            "icon": "MessagesSquare",
            "legacy": false,
            "lf_version": "1.2.0",
            "metadata": {},
            "output_types": [],
            "outputs": [
              {
                "allows_loop": false,
                "cache": true,
                "display_name": "Message",
                "method": "message_response",
                "name": "message",
                "selected": "Message",
                "tool_mode": true,
                "types": [
                  "Message"
                ],
                "value": "__UNDEFINED__"
              }
            ],
            "pinned": false,
            "template": {
              "_type": "Component",
              "background_color": {
                "_input_type": "MessageTextInput",
                "advanced": true,
                "display_name": "Background Color",
                "dynamic": false,
                "info": "The background color of the icon.",
                "input_types": [
                  "Message"
                ],
                "list": false,
                "load_from_db": false,
                "name": "background_color",
                "placeholder": "",
                "required": false,
                "show": true,
                "title_case": false,
                "trace_as_input": true,
                "trace_as_metadata": true,
                "type": "str",
                "value": ""
              },
              "chat_icon": {
                "_input_type": "MessageTextInput",
                "advanced": true,
                "display_name": "Icon",
                "dynamic": false,
                "info": "The icon of the message.",
                "input_types": [
                  "Message"
                ],
                "list": false,
                "load_from_db": false,
                "name": "chat_icon",
                "placeholder": "",
                "required": false,
                "show": true,
                "title_case": false,
                "trace_as_input": true,
                "trace_as_metadata": true,
                "type": "str",
                "value": ""
              },
              "code": {
                "advanced": true,
                "dynamic": true,
                "fileTypes": [],
                "file_path": "",
                "info": "",
                "list": false,
                "load_from_db": false,
                "multiline": true,
                "name": "code",
                "password": false,
                "placeholder": "",
                "required": true,
                "show": true,
                "title_case": false,
                "type": "code",
                "value": "from langflow.base.data.utils import IMG_FILE_TYPES, TEXT_FILE_TYPES\nfrom langflow.base.io.chat import ChatComponent\nfrom langflow.inputs import BoolInput\nfrom langflow.io import (\n    DropdownInput,\n    FileInput,\n    MessageTextInput,\n    MultilineInput,\n    Output,\n)\nfrom langflow.schema.message import Message\nfrom langflow.utils.constants import (\n    MESSAGE_SENDER_AI,\n    MESSAGE_SENDER_NAME_USER,\n    MESSAGE_SENDER_USER,\n)\n\n\nclass ChatInput(ChatComponent):\n    display_name = \"Chat Input\"\n    description = \"Get chat inputs from the Playground.\"\n    icon = \"MessagesSquare\"\n    name = \"ChatInput\"\n    minimized = True\n\n    inputs = [\n        MultilineInput(\n            name=\"input_value\",\n            display_name=\"Text\",\n            value=\"\",\n            info=\"Message to be passed as input.\",\n            input_types=[],\n        ),\n        BoolInput(\n            name=\"should_store_message\",\n            display_name=\"Store Messages\",\n            info=\"Store the message in the history.\",\n            value=True,\n            advanced=True,\n        ),\n        DropdownInput(\n            name=\"sender\",\n            display_name=\"Sender Type\",\n            options=[MESSAGE_SENDER_AI, MESSAGE_SENDER_USER],\n            value=MESSAGE_SENDER_USER,\n            info=\"Type of sender.\",\n            advanced=True,\n        ),\n        MessageTextInput(\n            name=\"sender_name\",\n            display_name=\"Sender Name\",\n            info=\"Name of the sender.\",\n            value=MESSAGE_SENDER_NAME_USER,\n            advanced=True,\n        ),\n        MessageTextInput(\n            name=\"session_id\",\n            display_name=\"Session ID\",\n            info=\"The session ID of the chat. If empty, the current session ID parameter will be used.\",\n            advanced=True,\n        ),\n        FileInput(\n            name=\"files\",\n            display_name=\"Files\",\n            file_types=TEXT_FILE_TYPES + IMG_FILE_TYPES,\n            info=\"Files to be sent with the message.\",\n            advanced=True,\n            is_list=True,\n            temp_file=True,\n        ),\n        MessageTextInput(\n            name=\"background_color\",\n            display_name=\"Background Color\",\n            info=\"The background color of the icon.\",\n            advanced=True,\n        ),\n        MessageTextInput(\n            name=\"chat_icon\",\n            display_name=\"Icon\",\n            info=\"The icon of the message.\",\n            advanced=True,\n        ),\n        MessageTextInput(\n            name=\"text_color\",\n            display_name=\"Text Color\",\n            info=\"The text color of the name\",\n            advanced=True,\n        ),\n    ]\n    outputs = [\n        Output(display_name=\"Message\", name=\"message\", method=\"message_response\"),\n    ]\n\n    async def message_response(self) -> Message:\n        background_color = self.background_color\n        text_color = self.text_color\n        icon = self.chat_icon\n\n        message = await Message.create(\n            text=self.input_value,\n            sender=self.sender,\n            sender_name=self.sender_name,\n            session_id=self.session_id,\n            files=self.files,\n            properties={\n                \"background_color\": background_color,\n                \"text_color\": text_color,\n                \"icon\": icon,\n            },\n        )\n        if self.session_id and isinstance(message, Message) and self.should_store_message:\n            stored_message = await self.send_message(\n                message,\n            )\n            self.message.value = stored_message\n            message = stored_message\n\n        self.status = message\n        return message\n"
              },
              "files": {
                "_input_type": "FileInput",
                "advanced": true,
                "display_name": "Files",
                "dynamic": false,
                "fileTypes": [
                  "txt",
                  "md",
                  "mdx",
                  "csv",
                  "json",
                  "yaml",
                  "yml",
                  "xml",
                  "html",
                  "htm",
                  "pdf",
                  "docx",
                  "py",
                  "sh",
                  "sql",
                  "js",
                  "ts",
                  "tsx",
                  "jpg",
                  "jpeg",
                  "png",
                  "bmp",
                  "image"
                ],
                "file_path": "",
                "info": "Files to be sent with the message.",
                "list": true,
                "name": "files",
                "placeholder": "",
                "required": false,
                "show": true,
                "temp_file": true,
                "title_case": false,
                "trace_as_metadata": true,
                "type": "file",
                "value": ""
              },
              "input_value": {
                "_input_type": "MultilineInput",
                "advanced": false,
                "display_name": "Text",
                "dynamic": false,
                "info": "Message to be passed as input.",
                "input_types": [],
                "list": false,
                "load_from_db": false,
                "multiline": true,
                "name": "input_value",
                "placeholder": "",
                "required": false,
                "show": true,
                "title_case": false,
                "trace_as_input": true,
                "trace_as_metadata": true,
                "type": "str",
                "value": "Create a travel itinerary for a trip from São Paulo to Uberlândia, MG on August 23, 2024. The traveler enjoys drinking beer, eating pão de queijo, and drinking special coffee."
              },
              "sender": {
                "_input_type": "DropdownInput",
                "advanced": true,
                "combobox": false,
                "display_name": "Sender Type",
                "dynamic": false,
                "info": "Type of sender.",
                "name": "sender",
                "options": [
                  "Machine",
                  "User"
                ],
                "placeholder": "",
                "required": false,
                "show": true,
                "title_case": false,
                "trace_as_metadata": true,
                "type": "str",
                "value": "User"
              },
              "sender_name": {
                "_input_type": "MessageTextInput",
                "advanced": true,
                "display_name": "Sender Name",
                "dynamic": false,
                "info": "Name of the sender.",
                "input_types": [
                  "Message"
                ],
                "list": false,
                "load_from_db": false,
                "name": "sender_name",
                "placeholder": "",
                "required": false,
                "show": true,
                "title_case": false,
                "trace_as_input": true,
                "trace_as_metadata": true,
                "type": "str",
                "value": "User"
              },
              "session_id": {
                "_input_type": "MessageTextInput",
                "advanced": true,
                "display_name": "Session ID",
                "dynamic": false,
                "info": "The session ID of the chat. If empty, the current session ID parameter will be used.",
                "input_types": [
                  "Message"
                ],
                "list": false,
                "load_from_db": false,
                "name": "session_id",
                "placeholder": "",
                "required": false,
                "show": true,
                "title_case": false,
                "trace_as_input": true,
                "trace_as_metadata": true,
                "type": "str",
                "value": ""
              },
              "should_store_message": {
                "_input_type": "BoolInput",
                "advanced": true,
                "display_name": "Store Messages",
                "dynamic": false,
                "info": "Store the message in the history.",
                "list": false,
                "name": "should_store_message",
                "placeholder": "",
                "required": false,
                "show": true,
                "title_case": false,
                "trace_as_metadata": true,
                "type": "bool",
                "value": true
              },
              "text_color": {
                "_input_type": "MessageTextInput",
                "advanced": true,
                "display_name": "Text Color",
                "dynamic": false,
                "info": "The text color of the name",
                "input_types": [
                  "Message"
                ],
                "list": false,
                "load_from_db": false,
                "name": "text_color",
                "placeholder": "",
                "required": false,
                "show": true,
                "title_case": false,
                "trace_as_input": true,
                "trace_as_metadata": true,
                "type": "str",
                "value": ""
              }
            }
          },
          "type": "ChatInput"
        },
        "dragging": false,
        "height": 262,
        "id": "ChatInput-AJeqr",
        "measured": {
          "height": 262,
          "width": 360
        },
        "position": {
          "x": 1731.3224944651397,
          "y": 595.5715252590742
        },
        "positionAbsolute": {
          "x": 1756.77096149088,
          "y": 292.73476765276695
        },
        "selected": false,
        "type": "genericNode",
        "width": 360
      },
      {
        "data": {
          "description": "Display a chat message in the Playground.",
          "display_name": "Chat Output",
          "id": "ChatOutput-HHJAW",
          "node": {
            "base_classes": [
              "Message"
            ],
            "beta": false,
            "conditional_paths": [],
            "custom_fields": {},
            "description": "Display a chat message in the Playground.",
            "display_name": "Chat Output",
            "documentation": "",
            "edited": false,
            "field_order": [
              "input_value",
              "should_store_message",
              "sender",
              "sender_name",
              "session_id",
              "data_template",
              "background_color",
              "chat_icon",
              "text_color"
            ],
            "frozen": false,
            "icon": "MessagesSquare",
            "legacy": false,
            "lf_version": "1.2.0",
            "metadata": {},
            "output_types": [],
            "outputs": [
              {
                "allows_loop": false,
                "cache": true,
                "display_name": "Message",
                "method": "message_response",
                "name": "message",
                "selected": "Message",
                "tool_mode": true,
                "types": [
                  "Message"
                ],
                "value": "__UNDEFINED__"
              }
            ],
            "pinned": false,
            "template": {
              "_type": "Component",
              "background_color": {
                "_input_type": "MessageTextInput",
                "advanced": true,
                "display_name": "Background Color",
                "dynamic": false,
                "info": "The background color of the icon.",
                "input_types": [
                  "Message"
                ],
                "list": false,
                "load_from_db": false,
                "name": "background_color",
                "placeholder": "",
                "required": false,
                "show": true,
                "title_case": false,
                "tool_mode": false,
                "trace_as_input": true,
                "trace_as_metadata": true,
                "type": "str",
                "value": ""
              },
              "chat_icon": {
                "_input_type": "MessageTextInput",
                "advanced": true,
                "display_name": "Icon",
                "dynamic": false,
                "info": "The icon of the message.",
                "input_types": [
                  "Message"
                ],
                "list": false,
                "load_from_db": false,
                "name": "chat_icon",
                "placeholder": "",
                "required": false,
                "show": true,
                "title_case": false,
                "tool_mode": false,
                "trace_as_input": true,
                "trace_as_metadata": true,
                "type": "str",
                "value": ""
              },
              "clean_data": {
                "_input_type": "BoolInput",
                "advanced": true,
                "display_name": "Basic Clean Data",
                "dynamic": false,
                "info": "Whether to clean the data",
                "list": false,
                "list_add_label": "Add More",
                "name": "clean_data",
                "placeholder": "",
                "required": false,
                "show": true,
                "title_case": false,
                "tool_mode": false,
                "trace_as_metadata": true,
                "type": "bool",
                "value": true
              },
              "code": {
                "advanced": true,
                "dynamic": true,
                "fileTypes": [],
                "file_path": "",
                "info": "",
                "list": false,
                "load_from_db": false,
                "multiline": true,
                "name": "code",
                "password": false,
                "placeholder": "",
                "required": true,
                "show": true,
                "title_case": false,
                "type": "code",
                "value": "from collections.abc import Generator\nfrom typing import Any\n\nfrom langflow.base.io.chat import ChatComponent\nfrom langflow.inputs import BoolInput\nfrom langflow.inputs.inputs import HandleInput\nfrom langflow.io import DropdownInput, MessageTextInput, Output\nfrom langflow.schema.data import Data\nfrom langflow.schema.dataframe import DataFrame\nfrom langflow.schema.message import Message\nfrom langflow.schema.properties import Source\nfrom langflow.utils.constants import (\n    MESSAGE_SENDER_AI,\n    MESSAGE_SENDER_NAME_AI,\n    MESSAGE_SENDER_USER,\n)\n\n\nclass ChatOutput(ChatComponent):\n    display_name = \"Chat Output\"\n    description = \"Display a chat message in the Playground.\"\n    icon = \"MessagesSquare\"\n    name = \"ChatOutput\"\n    minimized = True\n\n    inputs = [\n        HandleInput(\n            name=\"input_value\",\n            display_name=\"Text\",\n            info=\"Message to be passed as output.\",\n            input_types=[\"Data\", \"DataFrame\", \"Message\"],\n            required=True,\n        ),\n        BoolInput(\n            name=\"should_store_message\",\n            display_name=\"Store Messages\",\n            info=\"Store the message in the history.\",\n            value=True,\n            advanced=True,\n        ),\n        DropdownInput(\n            name=\"sender\",\n            display_name=\"Sender Type\",\n            options=[MESSAGE_SENDER_AI, MESSAGE_SENDER_USER],\n            value=MESSAGE_SENDER_AI,\n            advanced=True,\n            info=\"Type of sender.\",\n        ),\n        MessageTextInput(\n            name=\"sender_name\",\n            display_name=\"Sender Name\",\n            info=\"Name of the sender.\",\n            value=MESSAGE_SENDER_NAME_AI,\n            advanced=True,\n        ),\n        MessageTextInput(\n            name=\"session_id\",\n            display_name=\"Session ID\",\n            info=\"The session ID of the chat. If empty, the current session ID parameter will be used.\",\n            advanced=True,\n        ),\n        MessageTextInput(\n            name=\"data_template\",\n            display_name=\"Data Template\",\n            value=\"{text}\",\n            advanced=True,\n            info=\"Template to convert Data to Text. If left empty, it will be dynamically set to the Data's text key.\",\n        ),\n        MessageTextInput(\n            name=\"background_color\",\n            display_name=\"Background Color\",\n            info=\"The background color of the icon.\",\n            advanced=True,\n        ),\n        MessageTextInput(\n            name=\"chat_icon\",\n            display_name=\"Icon\",\n            info=\"The icon of the message.\",\n            advanced=True,\n        ),\n        MessageTextInput(\n            name=\"text_color\",\n            display_name=\"Text Color\",\n            info=\"The text color of the name\",\n            advanced=True,\n        ),\n        BoolInput(\n            name=\"clean_data\",\n            display_name=\"Basic Clean Data\",\n            value=True,\n            info=\"Whether to clean the data\",\n            advanced=True,\n        ),\n    ]\n    outputs = [\n        Output(\n            display_name=\"Message\",\n            name=\"message\",\n            method=\"message_response\",\n        ),\n    ]\n\n    def _build_source(self, id_: str | None, display_name: str | None, source: str | None) -> Source:\n        source_dict = {}\n        if id_:\n            source_dict[\"id\"] = id_\n        if display_name:\n            source_dict[\"display_name\"] = display_name\n        if source:\n            # Handle case where source is a ChatOpenAI object\n            if hasattr(source, \"model_name\"):\n                source_dict[\"source\"] = source.model_name\n            elif hasattr(source, \"model\"):\n                source_dict[\"source\"] = str(source.model)\n            else:\n                source_dict[\"source\"] = str(source)\n        return Source(**source_dict)\n\n    async def message_response(self) -> Message:\n        # First convert the input to string if needed\n        text = self.convert_to_string()\n        # Get source properties\n        source, icon, display_name, source_id = self.get_properties_from_source_component()\n        background_color = self.background_color\n        text_color = self.text_color\n        if self.chat_icon:\n            icon = self.chat_icon\n\n        # Create or use existing Message object\n        if isinstance(self.input_value, Message):\n            message = self.input_value\n            # Update message properties\n            message.text = text\n        else:\n            message = Message(text=text)\n\n        # Set message properties\n        message.sender = self.sender\n        message.sender_name = self.sender_name\n        message.session_id = self.session_id\n        message.flow_id = self.graph.flow_id if hasattr(self, \"graph\") else None\n        message.properties.source = self._build_source(source_id, display_name, source)\n        message.properties.icon = icon\n        message.properties.background_color = background_color\n        message.properties.text_color = text_color\n\n        # Store message if needed\n        if self.session_id and self.should_store_message:\n            stored_message = await self.send_message(message)\n            self.message.value = stored_message\n            message = stored_message\n\n        self.status = message\n        return message\n\n    def _validate_input(self) -> None:\n        \"\"\"Validate the input data and raise ValueError if invalid.\"\"\"\n        if self.input_value is None:\n            msg = \"Input data cannot be None\"\n            raise ValueError(msg)\n        if isinstance(self.input_value, list) and not all(\n            isinstance(item, Message | Data | DataFrame | str) for item in self.input_value\n        ):\n            invalid_types = [\n                type(item).__name__\n                for item in self.input_value\n                if not isinstance(item, Message | Data | DataFrame | str)\n            ]\n            msg = f\"Expected Data or DataFrame or Message or str, got {invalid_types}\"\n            raise TypeError(msg)\n        if not isinstance(\n            self.input_value,\n            Message | Data | DataFrame | str | list | Generator | type(None),\n        ):\n            type_name = type(self.input_value).__name__\n            msg = f\"Expected Data or DataFrame or Message or str, Generator or None, got {type_name}\"\n            raise TypeError(msg)\n\n    def _safe_convert(self, data: Any) -> str:\n        \"\"\"Safely convert input data to string.\"\"\"\n        try:\n            if isinstance(data, str):\n                return data\n            if isinstance(data, Message):\n                return data.get_text()\n            if isinstance(data, Data):\n                if data.get_text() is None:\n                    msg = \"Empty Data object\"\n                    raise ValueError(msg)\n                return data.get_text()\n            if isinstance(data, DataFrame):\n                if self.clean_data:\n                    # Remove empty rows\n                    data = data.dropna(how=\"all\")\n                    # Remove empty lines in each cell\n                    data = data.replace(r\"^\\s*$\", \"\", regex=True)\n                    # Replace multiple newlines with a single newline\n                    data = data.replace(r\"\\n+\", \"\\n\", regex=True)\n\n                # Replace pipe characters to avoid markdown table issues\n                processed_data = data.replace(r\"\\|\", r\"\\\\|\", regex=True)\n\n                processed_data = processed_data.map(\n                    lambda x: str(x).replace(\"\\n\", \"<br/>\") if isinstance(x, str) else x\n                )\n\n                return processed_data.to_markdown(index=False)\n            return str(data)\n        except (ValueError, TypeError, AttributeError) as e:\n            msg = f\"Error converting data: {e!s}\"\n            raise ValueError(msg) from e\n\n    def convert_to_string(self) -> str | Generator[Any, None, None]:\n        \"\"\"Convert input data to string with proper error handling.\"\"\"\n        self._validate_input()\n        if isinstance(self.input_value, list):\n            return \"\\n\".join([self._safe_convert(item) for item in self.input_value])\n        if isinstance(self.input_value, Generator):\n            return self.input_value\n        return self._safe_convert(self.input_value)\n"
              },
              "data_template": {
                "_input_type": "MessageTextInput",
                "advanced": true,
                "display_name": "Data Template",
                "dynamic": false,
                "info": "Template to convert Data to Text. If left empty, it will be dynamically set to the Data's text key.",
                "input_types": [
                  "Message"
                ],
                "list": false,
                "load_from_db": false,
                "name": "data_template",
                "placeholder": "",
                "required": false,
                "show": true,
                "title_case": false,
                "tool_mode": false,
                "trace_as_input": true,
                "trace_as_metadata": true,
                "type": "str",
                "value": "{text}"
              },
              "input_value": {
                "_input_type": "MessageInput",
                "advanced": false,
                "display_name": "Text",
                "dynamic": false,
                "info": "Message to be passed as output.",
                "input_types": [
                  "Data",
                  "DataFrame",
                  "Message"
                ],
                "list": false,
                "load_from_db": false,
                "name": "input_value",
                "placeholder": "",
                "required": true,
                "show": true,
                "title_case": false,
                "trace_as_input": true,
                "trace_as_metadata": true,
                "type": "str",
                "value": ""
              },
              "sender": {
                "_input_type": "DropdownInput",
                "advanced": true,
                "combobox": false,
                "display_name": "Sender Type",
                "dynamic": false,
                "info": "Type of sender.",
                "name": "sender",
                "options": [
                  "Machine",
                  "User"
                ],
                "placeholder": "",
                "required": false,
                "show": true,
                "title_case": false,
                "tool_mode": false,
                "trace_as_metadata": true,
                "type": "str",
                "value": "Machine"
              },
              "sender_name": {
                "_input_type": "MessageTextInput",
                "advanced": true,
                "display_name": "Sender Name",
                "dynamic": false,
                "info": "Name of the sender.",
                "input_types": [
                  "Message"
                ],
                "list": false,
                "load_from_db": false,
                "name": "sender_name",
                "placeholder": "",
                "required": false,
                "show": true,
                "title_case": false,
                "tool_mode": false,
                "trace_as_input": true,
                "trace_as_metadata": true,
                "type": "str",
                "value": "AI"
              },
              "session_id": {
                "_input_type": "MessageTextInput",
                "advanced": true,
                "display_name": "Session ID",
                "dynamic": false,
                "info": "The session ID of the chat. If empty, the current session ID parameter will be used.",
                "input_types": [
                  "Message"
                ],
                "list": false,
                "load_from_db": false,
                "name": "session_id",
                "placeholder": "",
                "required": false,
                "show": true,
                "title_case": false,
                "tool_mode": false,
                "trace_as_input": true,
                "trace_as_metadata": true,
                "type": "str",
                "value": ""
              },
              "should_store_message": {
                "_input_type": "BoolInput",
                "advanced": true,
                "display_name": "Store Messages",
                "dynamic": false,
                "info": "Store the message in the history.",
                "list": false,
                "name": "should_store_message",
                "placeholder": "",
                "required": false,
                "show": true,
                "title_case": false,
                "trace_as_metadata": true,
                "type": "bool",
                "value": true
              },
              "text_color": {
                "_input_type": "MessageTextInput",
                "advanced": true,
                "display_name": "Text Color",
                "dynamic": false,
                "info": "The text color of the name",
                "input_types": [
                  "Message"
                ],
                "list": false,
                "load_from_db": false,
                "name": "text_color",
                "placeholder": "",
                "required": false,
                "show": true,
                "title_case": false,
                "tool_mode": false,
                "trace_as_input": true,
                "trace_as_metadata": true,
                "type": "str",
                "value": ""
              }
            },
            "tool_mode": false
          },
          "type": "ChatOutput"
        },
        "dragging": false,
        "height": 262,
        "id": "ChatOutput-HHJAW",
        "measured": {
          "height": 262,
          "width": 360
        },
        "position": {
          "x": 4349.229697347143,
          "y": 620.5490494265098
        },
        "positionAbsolute": {
          "x": 4349.229697347143,
          "y": 620.5490494265098
        },
        "selected": false,
        "type": "genericNode",
        "width": 360
      },
      {
        "data": {
          "id": "note-MybTk",
          "node": {
            "description": "# Travel Planning Agents \n\nThe travel planning system is a smart setup that uses several specialized \"agents\" to help plan incredible trips. Imagine each agent as a travel expert focusing on a part of your journey. Here's how it works:\n\n- **User-Friendly Start:** You start by telling the system about your travel needs—where you want to go and what you love to do.\n\n- **Data Collection:** The agents uses its tools to gather current info about various destinations, like the best travel times, weather, and costs.\n\n- **Three Key Agents:**\n  - **City Selection Agent:** Picks the best places to visit based on your likes and current data.\n  - **Local Expert Agent:** Gathers interesting details about what to do and see in the chosen city.\n  - **Travel Concierge Agent:** Builds a day-by-day plan that includes where to stay, eat, and explore!\n\n- **Tools and Data:** Each agent uses tools to find and organize the latest information so you get recommendations that are both accurate and exciting.\n\n- **Final Plan:** Once everything is put together, you receive a complete, easy-to-follow travel itinerary, perfect for your adventure!\n",
            "display_name": "",
            "documentation": "",
            "template": {}
          },
          "type": "note"
        },
        "dragging": false,
        "height": 603,
        "id": "note-MybTk",
        "measured": {
          "height": 603,
          "width": 328
        },
        "position": {
          "x": 1319.2860379588103,
          "y": 326.7874015110789
        },
        "positionAbsolute": {
          "x": 1076.3710803600266,
          "y": 92.06058855045646
        },
        "resizing": false,
        "selected": false,
        "style": {
          "height": 636,
          "width": 324
        },
        "type": "noteNode",
        "width": 324
      },
      {
        "data": {
          "id": "note-bnshz",
          "node": {
            "description": "# **City Selection Agent**\n   - **Purpose:** This agent evaluates potential travel destinations based on user input and external data sources.\n   - **Core Functions:** Analyzes factors such as weather, local events, and travel costs to recommend optimal cities.\n   - **Tools Utilized:** Employs APIs and data-fetching tools to gather real-time information for decision-making.\n",
            "display_name": "",
            "documentation": "",
            "template": {
              "backgroundColor": "blue"
            }
          },
          "type": "note"
        },
        "dragging": false,
        "height": 334,
        "id": "note-bnshz",
        "measured": {
          "height": 334,
          "width": 328
        },
        "position": {
          "x": 2112.2352264274264,
          "y": 406.33101833475234
        },
        "positionAbsolute": {
          "x": 2122.4146132377227,
          "y": 485.2212661145467
        },
        "resizing": false,
        "selected": false,
        "style": {
          "height": 362,
          "width": 331
        },
        "type": "noteNode",
        "width": 324
      },
      {
        "data": {
          "id": "note-sOjBg",
          "node": {
            "description": "# **Local Expert Agent**\n   - **Purpose:** Focused on gathering and providing an in-depth guide to the selected city.\n   - **Core Functions:** Compiles insights into cultural attractions, local customs, and unique experiences.\n   - **Tools Utilized:** Uses web content fetchers and data APIs to collect detailed local insights and enhance the user understanding with hidden gems.\n",
            "display_name": "",
            "documentation": "",
            "template": {
              "backgroundColor": "blue"
            }
          },
          "type": "note"
        },
        "dragging": false,
        "height": 342,
        "id": "note-sOjBg",
        "measured": {
          "height": 342,
          "width": 328
        },
        "position": {
          "x": 2827.660803823376,
          "y": 488.6092281195304
        },
        "positionAbsolute": {
          "x": 2827.660803823376,
          "y": 488.6092281195304
        },
        "resizing": false,
        "selected": false,
        "style": {
          "height": 366,
          "width": 351
        },
        "type": "noteNode",
        "width": 324
      },
      {
        "data": {
          "id": "note-2B81k",
          "node": {
            "description": "# **Travel Concierge Agent**\n   - **Purpose:** Crafts detailed travel itineraries that are customized to the traveler's interests and needs.\n   - **Core Functions:** Offers a comprehensive daily schedule, including accommodations, dining spots, and activities.\n   - **Tools Utilized:** Integrates calculators and data tools for accurate budget planning and itinerary logistics.",
            "display_name": "",
            "documentation": "",
            "template": {
              "backgroundColor": "blue"
            }
          },
          "type": "note"
        },
        "dragging": false,
        "height": 336,
        "id": "note-2B81k",
        "measured": {
          "height": 336,
          "width": 328
        },
        "position": {
          "x": 3536.084279543714,
          "y": 496.3155992003396
        },
        "positionAbsolute": {
          "x": 3536.084279543714,
          "y": 496.3155992003396
        },
        "resizing": false,
        "selected": false,
        "style": {
          "height": 344,
          "width": 344
        },
        "type": "noteNode",
        "width": 324
      },
      {
        "data": {
          "id": "note-Ndgi9",
          "node": {
            "description": "## Configure the agent by obtaining your OpenAI API key from [platform.openai.com](https://platform.openai.com). Under \"Model Provider\", choose:\n- OpenAI: Default, requires only API key\n- Anthropic/Azure/Groq/NVIDIA: Each requires their own API keys\n- Custom: Use your own model endpoint + authentication\n\nSelect model and input API key before running the flow.",
            "display_name": "",
            "documentation": "",
            "template": {
              "backgroundColor": "rose"
            }
          },
          "type": "note"
        },
        "dragging": false,
        "height": 324,
        "id": "note-Ndgi9",
        "measured": {
          "height": 324,
          "width": 328
        },
        "position": {
          "x": 2463.3881993480218,
          "y": 42.83594355441298
        },
        "positionAbsolute": {
          "x": 2463.3881993480218,
          "y": 42.83594355441298
        },
        "resizing": false,
        "selected": false,
        "type": "noteNode",
        "width": 324
      },
      {
        "data": {
          "description": "Load and retrieve data from specified URLs. Supports output in plain text, raw HTML, or JSON, with options for cleaning and separating multiple outputs.",
          "display_name": "URL",
          "id": "URL-uqJt8",
          "node": {
            "base_classes": [
              "Data",
              "DataFrame",
              "Message"
            ],
            "beta": false,
            "conditional_paths": [],
            "custom_fields": {},
            "description": "Load and retrieve data from specified URLs. Supports output in plain text, raw HTML, or JSON, with options for cleaning and separating multiple outputs.",
            "display_name": "URL",
            "documentation": "",
            "edited": false,
            "field_order": [
              "urls",
              "format",
              "separator",
              "clean_extra_whitespace"
            ],
            "frozen": false,
            "icon": "layout-template",
            "legacy": false,
            "lf_version": "1.2.0",
            "metadata": {},
<<<<<<< HEAD
            "output_types": [
              "agent"
            ],
=======
            "minimized": false,
            "output_types": [],
>>>>>>> 8e31fc5a
            "outputs": [
              {
                "allows_loop": false,
                "cache": true,
                "display_name": "Toolset",
                "hidden": null,
                "method": "to_toolkit",
                "name": "component_as_tool",
                "required_inputs": null,
                "selected": "Tool",
                "tool_mode": true,
                "types": [
                  "Tool"
                ],
                "value": "__UNDEFINED__"
              }
            ],
            "pinned": false,
            "template": {
              "_type": "Component",
              "clean_extra_whitespace": {
                "_input_type": "BoolInput",
                "advanced": false,
                "display_name": "Clean Extra Whitespace",
                "dynamic": false,
                "info": "Whether to clean excessive blank lines in the text output. Only applies to 'Text' format.",
                "list": false,
                "list_add_label": "Add More",
                "name": "clean_extra_whitespace",
                "placeholder": "",
                "required": false,
                "show": true,
                "title_case": false,
                "tool_mode": false,
                "trace_as_metadata": true,
                "type": "bool",
                "value": true
              },
              "code": {
                "advanced": true,
                "dynamic": true,
                "fileTypes": [],
                "file_path": "",
                "info": "",
                "list": false,
                "load_from_db": false,
                "multiline": true,
                "name": "code",
                "password": false,
                "placeholder": "",
                "required": true,
                "show": true,
                "title_case": false,
                "type": "code",
                "value": "import asyncio\nimport json\nimport re\n\nimport aiohttp\nfrom langchain_community.document_loaders import AsyncHtmlLoader, WebBaseLoader\n\nfrom langflow.custom import Component\nfrom langflow.io import BoolInput, DropdownInput, MessageTextInput, Output, StrInput\nfrom langflow.schema import Data\nfrom langflow.schema.dataframe import DataFrame\nfrom langflow.schema.message import Message\n\n\nclass URLComponent(Component):\n    display_name = \"URL\"\n    description = (\n        \"Load and retrieve data from specified URLs. Supports output in plain text, raw HTML, \"\n        \"or JSON, with options for cleaning and separating multiple outputs.\"\n    )\n    icon = \"layout-template\"\n    name = \"URL\"\n\n    inputs = [\n        MessageTextInput(\n            name=\"urls\",\n            display_name=\"URLs\",\n            is_list=True,\n            tool_mode=True,\n            placeholder=\"Enter a URL...\",\n            list_add_label=\"Add URL\",\n        ),\n        DropdownInput(\n            name=\"format\",\n            display_name=\"Output Format\",\n            info=(\n                \"Output Format. Use 'Text' to extract text from the HTML, 'Raw HTML' for the raw HTML \"\n                \"content, or 'JSON' to extract JSON from the HTML.\"\n            ),\n            options=[\"Text\", \"Raw HTML\", \"JSON\"],\n            value=\"Text\",\n            real_time_refresh=True,\n        ),\n        StrInput(\n            name=\"separator\",\n            display_name=\"Separator\",\n            value=\"\\n\\n\",\n            show=True,\n            info=(\n                \"Specify the separator to use between multiple outputs. Default for Text is '\\\\n\\\\n'. \"\n                \"Default for Raw HTML is '\\\\n<!-- Separator -->\\\\n'.\"\n            ),\n        ),\n        BoolInput(\n            name=\"clean_extra_whitespace\",\n            display_name=\"Clean Extra Whitespace\",\n            value=True,\n            show=True,\n            info=\"Whether to clean excessive blank lines in the text output. Only applies to 'Text' format.\",\n        ),\n    ]\n\n    outputs = [\n        Output(display_name=\"Data\", name=\"data\", method=\"fetch_content\"),\n        Output(display_name=\"Text\", name=\"text\", method=\"fetch_content_text\"),\n        Output(display_name=\"DataFrame\", name=\"dataframe\", method=\"as_dataframe\"),\n    ]\n\n    async def validate_json_content(self, url: str) -> bool:\n        \"\"\"Validates if the URL content is actually JSON.\"\"\"\n        try:\n            async with aiohttp.ClientSession() as session, session.get(url) as response:\n                http_ok = 200\n                if response.status != http_ok:\n                    return False\n\n                content = await response.text()\n                try:\n                    json.loads(content)\n                except json.JSONDecodeError:\n                    return False\n                else:\n                    return True\n        except (aiohttp.ClientError, asyncio.TimeoutError):\n            # Log specific error for debugging if needed\n            return False\n\n    def update_build_config(self, build_config: dict, field_value: str, field_name: str | None = None) -> dict:\n        \"\"\"Dynamically update fields based on selected format.\"\"\"\n        if field_name == \"format\":\n            is_text_mode = field_value == \"Text\"\n            is_json_mode = field_value == \"JSON\"\n            build_config[\"separator\"][\"value\"] = \"\\n\\n\" if is_text_mode else \"\\n<!-- Separator -->\\n\"\n            build_config[\"clean_extra_whitespace\"][\"show\"] = is_text_mode\n            build_config[\"separator\"][\"show\"] = not is_json_mode\n        return build_config\n\n    def ensure_url(self, string: str) -> str:\n        \"\"\"Ensures the given string is a valid URL.\"\"\"\n        if not string.startswith((\"http://\", \"https://\")):\n            string = \"http://\" + string\n\n        url_regex = re.compile(\n            r\"^(https?:\\/\\/)?\"\n            r\"(www\\.)?\"\n            r\"([a-zA-Z0-9.-]+)\"\n            r\"(\\.[a-zA-Z]{2,})?\"\n            r\"(:\\d+)?\"\n            r\"(\\/[^\\s]*)?$\",\n            re.IGNORECASE,\n        )\n\n        error_msg = \"Invalid URL - \" + string\n        if not url_regex.match(string):\n            raise ValueError(error_msg)\n\n        return string\n\n    def fetch_content(self) -> list[Data]:\n        \"\"\"Fetch content based on selected format.\"\"\"\n        urls = list({self.ensure_url(url.strip()) for url in self.urls if url.strip()})\n\n        no_urls_msg = \"No valid URLs provided.\"\n        if not urls:\n            raise ValueError(no_urls_msg)\n\n        # If JSON format is selected, validate JSON content first\n        if self.format == \"JSON\":\n            for url in urls:\n                is_json = asyncio.run(self.validate_json_content(url))\n                if not is_json:\n                    error_msg = \"Invalid JSON content from URL - \" + url\n                    raise ValueError(error_msg)\n\n        if self.format == \"Raw HTML\":\n            loader = AsyncHtmlLoader(web_path=urls, encoding=\"utf-8\")\n        else:\n            loader = WebBaseLoader(web_paths=urls, encoding=\"utf-8\")\n\n        docs = loader.load()\n\n        if self.format == \"JSON\":\n            data = []\n            for doc in docs:\n                try:\n                    json_content = json.loads(doc.page_content)\n                    data_dict = {\"text\": json.dumps(json_content, indent=2), **json_content, **doc.metadata}\n                    data.append(Data(**data_dict))\n                except json.JSONDecodeError as err:\n                    source = doc.metadata.get(\"source\", \"unknown URL\")\n                    error_msg = \"Invalid JSON content from \" + source\n                    raise ValueError(error_msg) from err\n            return data\n\n        return [Data(text=doc.page_content, **doc.metadata) for doc in docs]\n\n    def fetch_content_text(self) -> Message:\n        \"\"\"Fetch content and return as formatted text.\"\"\"\n        data = self.fetch_content()\n\n        if self.format == \"JSON\":\n            text_list = [item.text for item in data]\n            result = \"\\n\".join(text_list)\n        else:\n            text_list = [item.text for item in data]\n            if self.format == \"Text\" and self.clean_extra_whitespace:\n                text_list = [re.sub(r\"\\n{3,}\", \"\\n\\n\", text) for text in text_list]\n            result = self.separator.join(text_list)\n\n        self.status = result\n        return Message(text=result)\n\n    def as_dataframe(self) -> DataFrame:\n        \"\"\"Return fetched content as a DataFrame.\"\"\"\n        return DataFrame(self.fetch_content())\n"
              },
              "format": {
                "_input_type": "DropdownInput",
                "advanced": false,
                "combobox": false,
                "dialog_inputs": {},
                "display_name": "Output Format",
                "dynamic": false,
                "info": "Output Format. Use 'Text' to extract text from the HTML, 'Raw HTML' for the raw HTML content, or 'JSON' to extract JSON from the HTML.",
                "name": "format",
                "options": [
                  "Text",
                  "Raw HTML",
                  "JSON"
                ],
                "options_metadata": [],
                "placeholder": "",
                "real_time_refresh": true,
                "required": false,
                "show": true,
                "title_case": false,
                "tool_mode": false,
                "trace_as_metadata": true,
                "type": "str",
                "value": "Text"
              },
              "separator": {
                "_input_type": "StrInput",
                "advanced": false,
                "display_name": "Separator",
                "dynamic": false,
                "info": "Specify the separator to use between multiple outputs. Default for Text is '\\n\\n'. Default for Raw HTML is '\\n<!-- Separator -->\\n'.",
                "list": false,
                "list_add_label": "Add More",
                "load_from_db": false,
                "name": "separator",
                "placeholder": "",
                "required": false,
                "show": true,
                "title_case": false,
                "tool_mode": false,
                "trace_as_metadata": true,
                "type": "str",
                "value": "langflow"
              },
              "tools_metadata": {
                "_input_type": "TableInput",
                "advanced": false,
                "display_name": "Edit tools",
                "dynamic": false,
                "info": "",
                "is_list": true,
                "list_add_label": "Add More",
                "name": "tools_metadata",
                "placeholder": "",
                "real_time_refresh": true,
                "required": false,
                "show": true,
                "table_icon": "Hammer",
                "table_options": {
                  "block_add": true,
                  "block_delete": true,
                  "block_edit": true,
                  "block_filter": true,
                  "block_hide": true,
                  "block_select": true,
                  "block_sort": true,
                  "description": "Modify tool names and descriptions to help agents understand when to use each tool.",
                  "field_parsers": {
                    "commands": "commands",
                    "name": [
                      "snake_case",
                      "no_blank"
                    ]
                  },
                  "hide_options": true
                },
                "table_schema": {
                  "columns": [
                    {
                      "default": "None",
                      "description": "Specify the name of the tool.",
                      "disable_edit": false,
                      "display_name": "Tool Name",
                      "edit_mode": "inline",
                      "filterable": false,
                      "formatter": "text",
                      "hidden": false,
                      "name": "name",
                      "sortable": false,
                      "type": "str"
                    },
                    {
                      "default": "None",
                      "description": "Describe the purpose of the tool.",
                      "disable_edit": false,
                      "display_name": "Tool Description",
                      "edit_mode": "popover",
                      "filterable": false,
                      "formatter": "text",
                      "hidden": false,
                      "name": "description",
                      "sortable": false,
                      "type": "str"
                    },
                    {
                      "default": "None",
                      "description": "The default identifiers for the tools and cannot be changed.",
                      "disable_edit": true,
                      "display_name": "Tool Identifiers",
                      "edit_mode": "inline",
                      "filterable": false,
                      "formatter": "text",
                      "hidden": true,
                      "name": "tags",
                      "sortable": false,
                      "type": "str"
                    }
                  ]
                },
                "title_case": false,
                "tool_mode": false,
                "trace_as_metadata": true,
                "trigger_icon": "Hammer",
                "trigger_text": "",
                "type": "table",
                "value": [
                  {
                    "description": "fetch_content() - Load and retrieve data from specified URLs. Supports output in plain text, raw HTML, or JSON, with options for cleaning and separating multiple outputs.",
                    "name": "URL-fetch_content",
                    "tags": [
                      "URL-fetch_content"
                    ]
                  },
                  {
                    "description": "fetch_content_text() - Load and retrieve data from specified URLs. Supports output in plain text, raw HTML, or JSON, with options for cleaning and separating multiple outputs.",
                    "name": "URL-fetch_content_text",
                    "tags": [
                      "URL-fetch_content_text"
                    ]
                  },
                  {
                    "description": "as_dataframe() - Load and retrieve data from specified URLs. Supports output in plain text, raw HTML, or JSON, with options for cleaning and separating multiple outputs.",
                    "name": "URL-as_dataframe",
                    "tags": [
                      "URL-as_dataframe"
                    ]
                  }
                ]
              },
              "urls": {
                "_input_type": "MessageTextInput",
                "advanced": false,
                "display_name": "URLs",
                "dynamic": false,
                "info": "",
                "input_types": [
                  "Message"
                ],
                "list": true,
                "list_add_label": "Add URL",
                "load_from_db": false,
                "name": "urls",
                "placeholder": "Enter a URL...",
                "required": false,
                "show": true,
                "title_case": false,
                "tool_mode": true,
                "trace_as_input": true,
                "trace_as_metadata": true,
                "type": "str",
                "value": ""
              }
            },
            "tool_mode": true
          },
          "showNode": true,
          "type": "URL"
        },
        "dragging": false,
        "id": "URL-uqJt8",
        "measured": {
          "height": 660,
          "width": 360
        },
        "position": {
          "x": 2815.5187953791974,
          "y": 949.802524756467
        },
        "selected": false,
        "type": "genericNode"
      },
      {
        "data": {
          "id": "CalculatorComponent-nykGf",
          "node": {
            "base_classes": [
              "Data"
            ],
            "beta": false,
            "category": "tools",
            "conditional_paths": [],
            "custom_fields": {},
            "description": "Perform basic arithmetic operations on a given expression.",
            "display_name": "Calculator",
            "documentation": "",
            "edited": false,
            "field_order": [
              "expression"
            ],
            "frozen": false,
            "icon": "calculator",
            "key": "CalculatorComponent",
            "legacy": false,
            "lf_version": "1.2.0",
            "metadata": {},
            "minimized": false,
            "output_types": [],
            "outputs": [
              {
                "allows_loop": false,
                "cache": true,
                "display_name": "Toolset",
                "hidden": null,
                "method": "to_toolkit",
                "name": "component_as_tool",
                "required_inputs": null,
                "selected": "Tool",
                "types": [
                  "Tool"
                ],
                "value": "__UNDEFINED__"
              }
            ],
            "pinned": false,
            "score": 0.001,
            "template": {
              "_type": "Component",
              "code": {
                "advanced": true,
                "dynamic": true,
                "fileTypes": [],
                "file_path": "",
                "info": "",
                "list": false,
                "load_from_db": false,
                "multiline": true,
                "name": "code",
                "password": false,
                "placeholder": "",
                "required": true,
                "show": true,
                "title_case": false,
                "type": "code",
                "value": "import ast\nimport operator\nfrom collections.abc import Callable\n\nfrom langflow.custom import Component\nfrom langflow.inputs import MessageTextInput\nfrom langflow.io import Output\nfrom langflow.schema import Data\n\n\nclass CalculatorComponent(Component):\n    display_name = \"Calculator\"\n    description = \"Perform basic arithmetic operations on a given expression.\"\n    icon = \"calculator\"\n\n    # Cache operators dictionary as a class variable\n    OPERATORS: dict[type[ast.operator], Callable] = {\n        ast.Add: operator.add,\n        ast.Sub: operator.sub,\n        ast.Mult: operator.mul,\n        ast.Div: operator.truediv,\n        ast.Pow: operator.pow,\n    }\n\n    inputs = [\n        MessageTextInput(\n            name=\"expression\",\n            display_name=\"Expression\",\n            info=\"The arithmetic expression to evaluate (e.g., '4*4*(33/22)+12-20').\",\n            tool_mode=True,\n        ),\n    ]\n\n    outputs = [\n        Output(display_name=\"Data\", name=\"result\", type_=Data, method=\"evaluate_expression\"),\n    ]\n\n    def _eval_expr(self, node: ast.AST) -> float:\n        \"\"\"Evaluate an AST node recursively.\"\"\"\n        if isinstance(node, ast.Constant):\n            if isinstance(node.value, int | float):\n                return float(node.value)\n            error_msg = f\"Unsupported constant type: {type(node.value).__name__}\"\n            raise TypeError(error_msg)\n        if isinstance(node, ast.Num):  # For backwards compatibility\n            if isinstance(node.n, int | float):\n                return float(node.n)\n            error_msg = f\"Unsupported number type: {type(node.n).__name__}\"\n            raise TypeError(error_msg)\n\n        if isinstance(node, ast.BinOp):\n            op_type = type(node.op)\n            if op_type not in self.OPERATORS:\n                error_msg = f\"Unsupported binary operator: {op_type.__name__}\"\n                raise TypeError(error_msg)\n\n            left = self._eval_expr(node.left)\n            right = self._eval_expr(node.right)\n            return self.OPERATORS[op_type](left, right)\n\n        error_msg = f\"Unsupported operation or expression type: {type(node).__name__}\"\n        raise TypeError(error_msg)\n\n    def evaluate_expression(self) -> Data:\n        \"\"\"Evaluate the mathematical expression and return the result.\"\"\"\n        try:\n            tree = ast.parse(self.expression, mode=\"eval\")\n            result = self._eval_expr(tree.body)\n\n            formatted_result = f\"{float(result):.6f}\".rstrip(\"0\").rstrip(\".\")\n            self.log(f\"Calculation result: {formatted_result}\")\n\n            self.status = formatted_result\n            return Data(data={\"result\": formatted_result})\n\n        except ZeroDivisionError:\n            error_message = \"Error: Division by zero\"\n            self.status = error_message\n            return Data(data={\"error\": error_message, \"input\": self.expression})\n\n        except (SyntaxError, TypeError, KeyError, ValueError, AttributeError, OverflowError) as e:\n            error_message = f\"Invalid expression: {e!s}\"\n            self.status = error_message\n            return Data(data={\"error\": error_message, \"input\": self.expression})\n\n    def build(self):\n        \"\"\"Return the main evaluation function.\"\"\"\n        return self.evaluate_expression\n"
              },
              "expression": {
                "_input_type": "MessageTextInput",
                "advanced": false,
                "display_name": "Expression",
                "dynamic": false,
                "info": "The arithmetic expression to evaluate (e.g., '4*4*(33/22)+12-20').",
                "input_types": [
                  "Message"
                ],
                "list": false,
                "list_add_label": "Add More",
                "load_from_db": false,
                "name": "expression",
                "placeholder": "",
                "required": false,
                "show": true,
                "title_case": false,
                "tool_mode": true,
                "trace_as_input": true,
                "trace_as_metadata": true,
                "type": "str",
                "value": ""
              },
              "tools_metadata": {
                "_input_type": "TableInput",
                "advanced": false,
                "display_name": "Edit tools",
                "dynamic": false,
                "info": "",
                "is_list": true,
                "list_add_label": "Add More",
                "name": "tools_metadata",
                "placeholder": "",
                "real_time_refresh": true,
                "required": false,
                "show": true,
                "table_icon": "Hammer",
                "table_options": {
                  "block_add": true,
                  "block_delete": true,
                  "block_edit": true,
                  "block_filter": true,
                  "block_hide": true,
                  "block_select": true,
                  "block_sort": true,
                  "description": "Modify tool names and descriptions to help agents understand when to use each tool.",
                  "field_parsers": {
                    "commands": "commands",
                    "name": [
                      "snake_case",
                      "no_blank"
                    ]
                  },
                  "hide_options": true
                },
                "table_schema": {
                  "columns": [
                    {
                      "description": "Specify the name of the tool.",
                      "disable_edit": false,
                      "display_name": "Tool Name",
                      "edit_mode": "inline",
                      "filterable": false,
                      "formatter": "text",
                      "name": "name",
                      "sortable": false,
                      "type": "text"
                    },
                    {
                      "description": "Describe the purpose of the tool.",
                      "disable_edit": false,
                      "display_name": "Tool Description",
                      "edit_mode": "popover",
                      "filterable": false,
                      "formatter": "text",
                      "name": "description",
                      "sortable": false,
                      "type": "text"
                    },
                    {
                      "description": "The default identifiers for the tools and cannot be changed.",
                      "disable_edit": true,
                      "display_name": "Tool Identifiers",
                      "edit_mode": "inline",
                      "filterable": false,
                      "formatter": "text",
                      "name": "tags",
                      "sortable": false,
                      "type": "text"
                    }
                  ]
                },
                "title_case": false,
                "tool_mode": false,
                "trace_as_metadata": true,
                "trigger_icon": "Hammer",
                "trigger_text": "",
                "type": "table",
                "value": [
                  {
                    "description": "evaluate_expression() - Perform basic arithmetic operations on a given expression.",
                    "name": "CalculatorComponent-evaluate_expression",
                    "tags": [
                      "CalculatorComponent-evaluate_expression"
                    ]
                  }
                ]
              }
            },
            "tool_mode": true
          },
          "showNode": true,
          "type": "CalculatorComponent"
        },
        "dragging": false,
        "id": "CalculatorComponent-nykGf",
        "measured": {
          "height": 374,
          "width": 360
        },
        "position": {
          "x": 3540.356346381247,
          "y": 989.3563951826354
        },
        "selected": false,
        "type": "genericNode"
      },
      {
        "data": {
          "description": "Call the searchapi.io API with result limiting",
          "display_name": "Search API",
          "id": "SearchComponent-x6LSs",
          "node": {
            "base_classes": [
              "Data",
              "DataFrame",
              "Message"
            ],
            "beta": false,
            "conditional_paths": [],
            "custom_fields": {},
            "description": "Call the searchapi.io API with result limiting",
            "display_name": "Search API",
            "documentation": "https://www.searchapi.io/docs/google",
            "edited": false,
            "field_order": [
              "engine",
              "api_key",
              "input_value",
              "search_params",
              "max_results",
              "max_snippet_length"
            ],
            "frozen": false,
            "icon": "SearchAPI",
            "legacy": false,
            "lf_version": "1.2.0",
            "metadata": {},
            "minimized": false,
            "output_types": [],
            "outputs": [
              {
                "allows_loop": false,
                "cache": true,
                "display_name": "Toolset",
                "hidden": null,
                "method": "to_toolkit",
                "name": "component_as_tool",
                "options": null,
                "required_inputs": null,
                "selected": "Tool",
                "tool_mode": true,
                "types": [
                  "Tool"
                ],
                "value": "__UNDEFINED__"
              }
            ],
            "pinned": false,
            "template": {
              "_type": "Component",
              "api_key": {
                "_input_type": "SecretStrInput",
                "advanced": false,
                "display_name": "SearchAPI API Key",
                "dynamic": false,
                "info": "",
                "input_types": [
                  "Message"
                ],
                "load_from_db": false,
                "name": "api_key",
                "password": true,
                "placeholder": "",
                "required": true,
                "show": true,
                "title_case": false,
                "type": "str",
                "value": "SEARCHAPI_API_KEY"
              },
              "code": {
                "advanced": true,
                "dynamic": true,
                "fileTypes": [],
                "file_path": "",
                "info": "",
                "list": false,
                "load_from_db": false,
                "multiline": true,
                "name": "code",
                "password": false,
                "placeholder": "",
                "required": true,
                "show": true,
                "title_case": false,
                "type": "code",
                "value": "from typing import Any\n\nfrom langchain_community.utilities.searchapi import SearchApiAPIWrapper\n\nfrom langflow.custom import Component\nfrom langflow.inputs import DictInput, DropdownInput, IntInput, MultilineInput, SecretStrInput\nfrom langflow.io import Output\nfrom langflow.schema import Data, DataFrame\nfrom langflow.schema.message import Message\n\n\nclass SearchComponent(Component):\n    display_name: str = \"Search API\"\n    description: str = \"Call the searchapi.io API with result limiting\"\n    documentation: str = \"https://www.searchapi.io/docs/google\"\n    icon = \"SearchAPI\"\n\n    inputs = [\n        DropdownInput(name=\"engine\", display_name=\"Engine\", value=\"google\", options=[\"google\", \"bing\", \"duckduckgo\"]),\n        SecretStrInput(name=\"api_key\", display_name=\"SearchAPI API Key\", required=True),\n        MultilineInput(\n            name=\"input_value\",\n            display_name=\"Input\",\n            tool_mode=True,\n        ),\n        DictInput(name=\"search_params\", display_name=\"Search parameters\", advanced=True, is_list=True),\n        IntInput(name=\"max_results\", display_name=\"Max Results\", value=5, advanced=True),\n        IntInput(name=\"max_snippet_length\", display_name=\"Max Snippet Length\", value=100, advanced=True),\n    ]\n\n    outputs = [\n        Output(display_name=\"Data\", name=\"data\", method=\"fetch_content\"),\n        Output(display_name=\"Text\", name=\"text\", method=\"fetch_content_text\"),\n        Output(display_name=\"DataFrame\", name=\"dataframe\", method=\"as_dataframe\"),\n    ]\n\n    def _build_wrapper(self):\n        return SearchApiAPIWrapper(engine=self.engine, searchapi_api_key=self.api_key)\n\n    def run_model(self) -> list[Data]:\n        return self.fetch_content()\n\n    def fetch_content(self) -> list[Data]:\n        wrapper = self._build_wrapper()\n\n        def search_func(\n            query: str, params: dict[str, Any] | None = None, max_results: int = 5, max_snippet_length: int = 100\n        ) -> list[Data]:\n            params = params or {}\n            full_results = wrapper.results(query=query, **params)\n            organic_results = full_results.get(\"organic_results\", [])[:max_results]\n\n            return [\n                Data(\n                    text=result.get(\"snippet\", \"\"),\n                    data={\n                        \"title\": result.get(\"title\", \"\")[:max_snippet_length],\n                        \"link\": result.get(\"link\", \"\"),\n                        \"snippet\": result.get(\"snippet\", \"\")[:max_snippet_length],\n                    },\n                )\n                for result in organic_results\n            ]\n\n        results = search_func(\n            self.input_value,\n            self.search_params or {},\n            self.max_results,\n            self.max_snippet_length,\n        )\n        self.status = results\n        return results\n\n    def fetch_content_text(self) -> Message:\n        data = self.fetch_content()\n        result_string = \"\"\n        for item in data:\n            result_string += item.text + \"\\n\"\n        self.status = result_string\n        return Message(text=result_string)\n\n    def as_dataframe(self) -> DataFrame:\n        \"\"\"Convert the search results to a DataFrame.\n\n        Returns:\n            DataFrame: A DataFrame containing the search results.\n        \"\"\"\n        data = self.fetch_content()\n        return DataFrame(data)\n"
              },
              "engine": {
                "_input_type": "DropdownInput",
                "advanced": false,
                "combobox": false,
                "dialog_inputs": {},
                "display_name": "Engine",
                "dynamic": false,
                "info": "",
                "name": "engine",
                "options": [
                  "google",
                  "bing",
                  "duckduckgo"
                ],
                "options_metadata": [],
                "placeholder": "",
                "required": false,
                "show": true,
                "title_case": false,
                "tool_mode": false,
                "trace_as_metadata": true,
                "type": "str",
                "value": "google"
              },
              "input_value": {
                "_input_type": "MultilineInput",
                "advanced": false,
                "copy_field": false,
                "display_name": "Input",
                "dynamic": false,
                "info": "",
                "input_types": [
                  "Message"
                ],
                "list": false,
                "list_add_label": "Add More",
                "load_from_db": false,
                "multiline": true,
                "name": "input_value",
                "placeholder": "",
                "required": false,
                "show": true,
                "title_case": false,
                "tool_mode": true,
                "trace_as_input": true,
                "trace_as_metadata": true,
                "type": "str",
                "value": ""
              },
              "max_results": {
                "_input_type": "IntInput",
                "advanced": true,
                "display_name": "Max Results",
                "dynamic": false,
                "info": "",
                "list": false,
                "list_add_label": "Add More",
                "name": "max_results",
                "placeholder": "",
                "required": false,
                "show": true,
                "title_case": false,
                "tool_mode": false,
                "trace_as_metadata": true,
                "type": "int",
                "value": 5
              },
              "max_snippet_length": {
                "_input_type": "IntInput",
                "advanced": true,
                "display_name": "Max Snippet Length",
                "dynamic": false,
                "info": "",
                "list": false,
                "list_add_label": "Add More",
                "name": "max_snippet_length",
                "placeholder": "",
                "required": false,
                "show": true,
                "title_case": false,
                "tool_mode": false,
                "trace_as_metadata": true,
                "type": "int",
                "value": 100
              },
              "search_params": {
                "_input_type": "DictInput",
                "advanced": true,
                "display_name": "Search parameters",
                "dynamic": false,
                "info": "",
                "list": true,
                "list_add_label": "Add More",
                "name": "search_params",
                "placeholder": "",
                "required": false,
                "show": true,
                "title_case": false,
                "tool_mode": false,
                "trace_as_input": true,
                "type": "dict",
                "value": {}
              },
              "tools_metadata": {
                "_input_type": "TableInput",
                "advanced": false,
                "display_name": "Edit tools",
                "dynamic": false,
                "info": "",
                "is_list": true,
                "list_add_label": "Add More",
                "name": "tools_metadata",
                "placeholder": "",
                "real_time_refresh": true,
                "required": false,
                "show": true,
                "table_icon": "Hammer",
                "table_options": {
                  "block_add": true,
                  "block_delete": true,
                  "block_edit": true,
                  "block_filter": true,
                  "block_hide": true,
                  "block_select": true,
                  "block_sort": true,
                  "description": "Modify tool names and descriptions to help agents understand when to use each tool.",
                  "field_parsers": {
                    "commands": "commands",
                    "name": [
                      "snake_case",
                      "no_blank"
                    ]
                  },
                  "hide_options": true
                },
                "table_schema": {
                  "columns": [
                    {
                      "default": "None",
                      "description": "Specify the name of the tool.",
                      "disable_edit": false,
                      "display_name": "Tool Name",
                      "edit_mode": "inline",
                      "filterable": false,
                      "formatter": "text",
                      "hidden": false,
                      "name": "name",
                      "sortable": false,
                      "type": "str"
                    },
                    {
                      "default": "None",
                      "description": "Describe the purpose of the tool.",
                      "disable_edit": false,
                      "display_name": "Tool Description",
                      "edit_mode": "popover",
                      "filterable": false,
                      "formatter": "text",
                      "hidden": false,
                      "name": "description",
                      "sortable": false,
                      "type": "str"
                    },
                    {
                      "default": "None",
                      "description": "The default identifiers for the tools and cannot be changed.",
                      "disable_edit": true,
                      "display_name": "Tool Identifiers",
                      "edit_mode": "inline",
                      "filterable": false,
                      "formatter": "text",
                      "hidden": true,
                      "name": "tags",
                      "sortable": false,
                      "type": "str"
                    },
                    {
                      "default": true,
                      "description": "Indicates whether the tool is currently active. Set to True to activate this tool.",
                      "disable_edit": false,
                      "display_name": "Enable",
                      "edit_mode": "popover",
                      "filterable": true,
                      "formatter": "boolean",
                      "hidden": false,
                      "name": "status",
                      "sortable": true,
                      "type": "boolean"
                    }
                  ]
                },
                "title_case": false,
                "tool_mode": false,
                "trace_as_metadata": true,
                "trigger_icon": "Hammer",
                "trigger_text": "",
                "type": "table",
                "value": [
                  {
                    "description": "fetch_content(api_key: Message) - Call the searchapi.io API with result limiting",
                    "name": "SearchComponent-fetch_content",
                    "status": true,
                    "tags": [
                      "SearchComponent-fetch_content"
                    ]
                  },
                  {
                    "description": "fetch_content_text(api_key: Message) - Call the searchapi.io API with result limiting",
                    "name": "SearchComponent-fetch_content_text",
                    "status": true,
                    "tags": [
                      "SearchComponent-fetch_content_text"
                    ]
                  },
                  {
                    "description": "as_dataframe(api_key: Message) - Call the searchapi.io API with result limiting",
                    "name": "SearchComponent-as_dataframe",
                    "status": true,
                    "tags": [
                      "SearchComponent-as_dataframe"
                    ]
                  }
                ]
              }
            },
            "tool_mode": true
          },
          "showNode": true,
          "type": "SearchComponent"
        },
        "dragging": false,
        "id": "SearchComponent-x6LSs",
        "measured": {
          "height": 536,
          "width": 360
        },
        "position": {
          "x": 2089.0393126914205,
          "y": 894.9349094163676
        },
        "selected": false,
        "type": "genericNode"
      },
      {
        "data": {
          "id": "Agent-uVdQJ",
          "node": {
            "base_classes": [
              "Message"
            ],
            "beta": false,
            "category": "agents",
            "conditional_paths": [],
            "custom_fields": {},
            "description": "Define the agent's instructions, then enter a task to complete using tools.",
            "display_name": "City Selection Agent",
            "documentation": "",
            "edited": false,
            "field_order": [
              "agent_llm",
              "max_tokens",
              "model_kwargs",
              "json_mode",
              "model_name",
              "openai_api_base",
              "api_key",
              "temperature",
              "seed",
              "max_retries",
              "timeout",
              "system_prompt",
              "tools",
              "input_value",
              "handle_parsing_errors",
              "verbose",
              "max_iterations",
              "agent_description",
              "memory",
              "sender",
              "sender_name",
              "n_messages",
              "session_id",
              "order",
              "template",
              "add_current_date_tool"
            ],
            "frozen": false,
            "icon": "bot",
            "key": "Agent",
            "legacy": false,
            "lf_version": "1.2.0",
            "metadata": {},
<<<<<<< HEAD
            "output_types": [
              "agent"
            ],
=======
            "minimized": false,
            "output_types": [],
>>>>>>> 8e31fc5a
            "outputs": [
              {
                "allows_loop": false,
                "cache": true,
                "display_name": "Response",
                "method": "message_response",
                "name": "response",
                "selected": "Message",
                "tool_mode": true,
                "types": [
                  "Message"
                ],
                "value": "__UNDEFINED__"
              }
            ],
            "pinned": false,
            "score": 1.1732828199964098e-19,
            "template": {
              "_type": "Component",
              "add_current_date_tool": {
                "_input_type": "BoolInput",
                "advanced": true,
                "display_name": "Current Date",
                "dynamic": false,
                "info": "If true, will add a tool to the agent that returns the current date.",
                "list": false,
                "list_add_label": "Add More",
                "name": "add_current_date_tool",
                "placeholder": "",
                "required": false,
                "show": true,
                "title_case": false,
                "tool_mode": false,
                "trace_as_metadata": true,
                "type": "bool",
                "value": true
              },
              "agent_description": {
                "_input_type": "MultilineInput",
                "advanced": true,
                "copy_field": false,
                "display_name": "Agent Description [Deprecated]",
                "dynamic": false,
                "info": "The description of the agent. This is only used when in Tool Mode. Defaults to 'A helpful assistant with access to the following tools:' and tools are added dynamically. This feature is deprecated and will be removed in future versions.",
                "input_types": [
                  "Message"
                ],
                "list": false,
                "list_add_label": "Add More",
                "load_from_db": false,
                "multiline": true,
                "name": "agent_description",
                "placeholder": "",
                "required": false,
                "show": true,
                "title_case": false,
                "tool_mode": false,
                "trace_as_input": true,
                "trace_as_metadata": true,
                "type": "str",
                "value": "A helpful assistant with access to the following tools:"
              },
              "agent_llm": {
                "_input_type": "DropdownInput",
                "advanced": false,
                "combobox": false,
                "dialog_inputs": {},
                "display_name": "Model Provider",
                "dynamic": false,
                "info": "The provider of the language model that the agent will use to generate responses.",
                "input_types": [],
                "name": "agent_llm",
                "options": [
                  "Amazon Bedrock",
                  "Anthropic",
                  "Azure OpenAI",
                  "Google Generative AI",
                  "Groq",
                  "NVIDIA",
                  "OpenAI",
                  "SambaNova",
                  "Custom"
                ],
                "options_metadata": [
                  {
                    "icon": "Amazon"
                  },
                  {
                    "icon": "Anthropic"
                  },
                  {
                    "icon": "Azure"
                  },
                  {
                    "icon": "GoogleGenerativeAI"
                  },
                  {
                    "icon": "Groq"
                  },
                  {
                    "icon": "NVIDIA"
                  },
                  {
                    "icon": "OpenAI"
                  },
                  {
                    "icon": "SambaNova"
                  },
                  {
                    "icon": "brain"
                  }
                ],
                "placeholder": "",
                "real_time_refresh": true,
                "required": false,
                "show": true,
                "title_case": false,
                "tool_mode": false,
                "trace_as_metadata": true,
                "type": "str",
                "value": "OpenAI"
              },
              "api_key": {
                "_input_type": "SecretStrInput",
                "advanced": false,
                "display_name": "OpenAI API Key",
                "dynamic": false,
                "info": "The OpenAI API Key to use for the OpenAI model.",
                "input_types": [
                  "Message"
                ],
                "load_from_db": true,
                "name": "api_key",
                "password": true,
                "placeholder": "",
                "required": true,
                "show": true,
                "title_case": false,
                "type": "str",
                "value": "OPENAI_API_KEY"
              },
              "code": {
                "advanced": true,
                "dynamic": true,
                "fileTypes": [],
                "file_path": "",
                "info": "",
                "list": false,
                "load_from_db": false,
                "multiline": true,
                "name": "code",
                "password": false,
                "placeholder": "",
                "required": true,
                "show": true,
                "title_case": false,
                "type": "code",
                "value": "from langchain_core.tools import StructuredTool\n\nfrom langflow.base.agents.agent import LCToolsAgentComponent\nfrom langflow.base.agents.events import ExceptionWithMessageError\nfrom langflow.base.models.model_input_constants import (\n    ALL_PROVIDER_FIELDS,\n    MODEL_DYNAMIC_UPDATE_FIELDS,\n    MODEL_PROVIDERS_DICT,\n    MODELS_METADATA,\n)\nfrom langflow.base.models.model_utils import get_model_name\nfrom langflow.components.helpers import CurrentDateComponent\nfrom langflow.components.helpers.memory import MemoryComponent\nfrom langflow.components.langchain_utilities.tool_calling import ToolCallingAgentComponent\nfrom langflow.custom.utils import update_component_build_config\nfrom langflow.io import BoolInput, DropdownInput, MultilineInput, Output\nfrom langflow.logging import logger\nfrom langflow.schema.dotdict import dotdict\nfrom langflow.schema.message import Message\n\n\ndef set_advanced_true(component_input):\n    component_input.advanced = True\n    return component_input\n\n\nclass AgentComponent(ToolCallingAgentComponent):\n    display_name: str = \"Agent\"\n    description: str = \"Define the agent's instructions, then enter a task to complete using tools.\"\n    icon = \"bot\"\n    beta = False\n    name = \"Agent\"\n\n    memory_inputs = [set_advanced_true(component_input) for component_input in MemoryComponent().inputs]\n\n    inputs = [\n        DropdownInput(\n            name=\"agent_llm\",\n            display_name=\"Model Provider\",\n            info=\"The provider of the language model that the agent will use to generate responses.\",\n            options=[*sorted(MODEL_PROVIDERS_DICT.keys()), \"Custom\"],\n            value=\"OpenAI\",\n            real_time_refresh=True,\n            input_types=[],\n            options_metadata=[MODELS_METADATA[key] for key in sorted(MODELS_METADATA.keys())] + [{\"icon\": \"brain\"}],\n        ),\n        *MODEL_PROVIDERS_DICT[\"OpenAI\"][\"inputs\"],\n        MultilineInput(\n            name=\"system_prompt\",\n            display_name=\"Agent Instructions\",\n            info=\"System Prompt: Initial instructions and context provided to guide the agent's behavior.\",\n            value=\"You are a helpful assistant that can use tools to answer questions and perform tasks.\",\n            advanced=False,\n        ),\n        *LCToolsAgentComponent._base_inputs,\n        *memory_inputs,\n        BoolInput(\n            name=\"add_current_date_tool\",\n            display_name=\"Current Date\",\n            advanced=True,\n            info=\"If true, will add a tool to the agent that returns the current date.\",\n            value=True,\n        ),\n    ]\n    outputs = [Output(name=\"response\", display_name=\"Response\", method=\"message_response\")]\n\n    async def message_response(self) -> Message:\n        try:\n            # Get LLM model and validate\n            llm_model, display_name = self.get_llm()\n            if llm_model is None:\n                msg = \"No language model selected. Please choose a model to proceed.\"\n                raise ValueError(msg)\n            self.model_name = get_model_name(llm_model, display_name=display_name)\n\n            # Get memory data\n            self.chat_history = await self.get_memory_data()\n\n            # Add current date tool if enabled\n            if self.add_current_date_tool:\n                if not isinstance(self.tools, list):  # type: ignore[has-type]\n                    self.tools = []\n                current_date_tool = (await CurrentDateComponent(**self.get_base_args()).to_toolkit()).pop(0)\n                if not isinstance(current_date_tool, StructuredTool):\n                    msg = \"CurrentDateComponent must be converted to a StructuredTool\"\n                    raise TypeError(msg)\n                self.tools.append(current_date_tool)\n\n            # Validate tools\n            if not self.tools:\n                msg = \"Tools are required to run the agent. Please add at least one tool.\"\n                raise ValueError(msg)\n\n            # Set up and run agent\n            self.set(\n                llm=llm_model,\n                tools=self.tools,\n                chat_history=self.chat_history,\n                input_value=self.input_value,\n                system_prompt=self.system_prompt,\n            )\n            agent = self.create_agent_runnable()\n            return await self.run_agent(agent)\n\n        except (ValueError, TypeError, KeyError) as e:\n            logger.error(f\"{type(e).__name__}: {e!s}\")\n            raise\n        except ExceptionWithMessageError as e:\n            logger.error(f\"ExceptionWithMessageError occurred: {e}\")\n            raise\n        except Exception as e:\n            logger.error(f\"Unexpected error: {e!s}\")\n            raise\n\n    async def get_memory_data(self):\n        memory_kwargs = {\n            component_input.name: getattr(self, f\"{component_input.name}\") for component_input in self.memory_inputs\n        }\n        # filter out empty values\n        memory_kwargs = {k: v for k, v in memory_kwargs.items() if v}\n\n        return await MemoryComponent(**self.get_base_args()).set(**memory_kwargs).retrieve_messages()\n\n    def get_llm(self):\n        if not isinstance(self.agent_llm, str):\n            return self.agent_llm, None\n\n        try:\n            provider_info = MODEL_PROVIDERS_DICT.get(self.agent_llm)\n            if not provider_info:\n                msg = f\"Invalid model provider: {self.agent_llm}\"\n                raise ValueError(msg)\n\n            component_class = provider_info.get(\"component_class\")\n            display_name = component_class.display_name\n            inputs = provider_info.get(\"inputs\")\n            prefix = provider_info.get(\"prefix\", \"\")\n\n            return self._build_llm_model(component_class, inputs, prefix), display_name\n\n        except Exception as e:\n            logger.error(f\"Error building {self.agent_llm} language model: {e!s}\")\n            msg = f\"Failed to initialize language model: {e!s}\"\n            raise ValueError(msg) from e\n\n    def _build_llm_model(self, component, inputs, prefix=\"\"):\n        model_kwargs = {input_.name: getattr(self, f\"{prefix}{input_.name}\") for input_ in inputs}\n        return component.set(**model_kwargs).build_model()\n\n    def set_component_params(self, component):\n        provider_info = MODEL_PROVIDERS_DICT.get(self.agent_llm)\n        if provider_info:\n            inputs = provider_info.get(\"inputs\")\n            prefix = provider_info.get(\"prefix\")\n            model_kwargs = {input_.name: getattr(self, f\"{prefix}{input_.name}\") for input_ in inputs}\n\n            return component.set(**model_kwargs)\n        return component\n\n    def delete_fields(self, build_config: dotdict, fields: dict | list[str]) -> None:\n        \"\"\"Delete specified fields from build_config.\"\"\"\n        for field in fields:\n            build_config.pop(field, None)\n\n    def update_input_types(self, build_config: dotdict) -> dotdict:\n        \"\"\"Update input types for all fields in build_config.\"\"\"\n        for key, value in build_config.items():\n            if isinstance(value, dict):\n                if value.get(\"input_types\") is None:\n                    build_config[key][\"input_types\"] = []\n            elif hasattr(value, \"input_types\") and value.input_types is None:\n                value.input_types = []\n        return build_config\n\n    async def update_build_config(\n        self, build_config: dotdict, field_value: str, field_name: str | None = None\n    ) -> dotdict:\n        # Iterate over all providers in the MODEL_PROVIDERS_DICT\n        # Existing logic for updating build_config\n        if field_name in (\"agent_llm\",):\n            build_config[\"agent_llm\"][\"value\"] = field_value\n            provider_info = MODEL_PROVIDERS_DICT.get(field_value)\n            if provider_info:\n                component_class = provider_info.get(\"component_class\")\n                if component_class and hasattr(component_class, \"update_build_config\"):\n                    # Call the component class's update_build_config method\n                    build_config = await update_component_build_config(\n                        component_class, build_config, field_value, \"model_name\"\n                    )\n\n            provider_configs: dict[str, tuple[dict, list[dict]]] = {\n                provider: (\n                    MODEL_PROVIDERS_DICT[provider][\"fields\"],\n                    [\n                        MODEL_PROVIDERS_DICT[other_provider][\"fields\"]\n                        for other_provider in MODEL_PROVIDERS_DICT\n                        if other_provider != provider\n                    ],\n                )\n                for provider in MODEL_PROVIDERS_DICT\n            }\n            if field_value in provider_configs:\n                fields_to_add, fields_to_delete = provider_configs[field_value]\n\n                # Delete fields from other providers\n                for fields in fields_to_delete:\n                    self.delete_fields(build_config, fields)\n\n                # Add provider-specific fields\n                if field_value == \"OpenAI\" and not any(field in build_config for field in fields_to_add):\n                    build_config.update(fields_to_add)\n                else:\n                    build_config.update(fields_to_add)\n                # Reset input types for agent_llm\n                build_config[\"agent_llm\"][\"input_types\"] = []\n            elif field_value == \"Custom\":\n                # Delete all provider fields\n                self.delete_fields(build_config, ALL_PROVIDER_FIELDS)\n                # Update with custom component\n                custom_component = DropdownInput(\n                    name=\"agent_llm\",\n                    display_name=\"Language Model\",\n                    options=[*sorted(MODEL_PROVIDERS_DICT.keys()), \"Custom\"],\n                    value=\"Custom\",\n                    real_time_refresh=True,\n                    input_types=[\"LanguageModel\"],\n                    options_metadata=[MODELS_METADATA[key] for key in sorted(MODELS_METADATA.keys())]\n                    + [{\"icon\": \"brain\"}],\n                )\n                build_config.update({\"agent_llm\": custom_component.to_dict()})\n            # Update input types for all fields\n            build_config = self.update_input_types(build_config)\n\n            # Validate required keys\n            default_keys = [\n                \"code\",\n                \"_type\",\n                \"agent_llm\",\n                \"tools\",\n                \"input_value\",\n                \"add_current_date_tool\",\n                \"system_prompt\",\n                \"agent_description\",\n                \"max_iterations\",\n                \"handle_parsing_errors\",\n                \"verbose\",\n            ]\n            missing_keys = [key for key in default_keys if key not in build_config]\n            if missing_keys:\n                msg = f\"Missing required keys in build_config: {missing_keys}\"\n                raise ValueError(msg)\n        if (\n            isinstance(self.agent_llm, str)\n            and self.agent_llm in MODEL_PROVIDERS_DICT\n            and field_name in MODEL_DYNAMIC_UPDATE_FIELDS\n        ):\n            provider_info = MODEL_PROVIDERS_DICT.get(self.agent_llm)\n            if provider_info:\n                component_class = provider_info.get(\"component_class\")\n                component_class = self.set_component_params(component_class)\n                prefix = provider_info.get(\"prefix\")\n                if component_class and hasattr(component_class, \"update_build_config\"):\n                    # Call each component class's update_build_config method\n                    # remove the prefix from the field_name\n                    if isinstance(field_name, str) and isinstance(prefix, str):\n                        field_name = field_name.replace(prefix, \"\")\n                    build_config = await update_component_build_config(\n                        component_class, build_config, field_value, \"model_name\"\n                    )\n        return dotdict({k: v.to_dict() if hasattr(v, \"to_dict\") else v for k, v in build_config.items()})\n"
              },
              "handle_parsing_errors": {
                "_input_type": "BoolInput",
                "advanced": true,
                "display_name": "Handle Parse Errors",
                "dynamic": false,
                "info": "Should the Agent fix errors when reading user input for better processing?",
                "list": false,
                "list_add_label": "Add More",
                "name": "handle_parsing_errors",
                "placeholder": "",
                "required": false,
                "show": true,
                "title_case": false,
                "tool_mode": false,
                "trace_as_metadata": true,
                "type": "bool",
                "value": true
              },
              "input_value": {
                "_input_type": "MessageTextInput",
                "advanced": false,
                "display_name": "Input",
                "dynamic": false,
                "info": "The input provided by the user for the agent to process.",
                "input_types": [
                  "Message"
                ],
                "list": false,
                "list_add_label": "Add More",
                "load_from_db": false,
                "name": "input_value",
                "placeholder": "",
                "required": false,
                "show": true,
                "title_case": false,
                "tool_mode": true,
                "trace_as_input": true,
                "trace_as_metadata": true,
                "type": "str",
                "value": ""
              },
              "json_mode": {
                "_input_type": "BoolInput",
                "advanced": true,
                "display_name": "JSON Mode",
                "dynamic": false,
                "info": "If True, it will output JSON regardless of passing a schema.",
                "list": false,
                "list_add_label": "Add More",
                "name": "json_mode",
                "placeholder": "",
                "required": false,
                "show": true,
                "title_case": false,
                "tool_mode": false,
                "trace_as_metadata": true,
                "type": "bool",
                "value": false
              },
              "max_iterations": {
                "_input_type": "IntInput",
                "advanced": true,
                "display_name": "Max Iterations",
                "dynamic": false,
                "info": "The maximum number of attempts the agent can make to complete its task before it stops.",
                "list": false,
                "list_add_label": "Add More",
                "name": "max_iterations",
                "placeholder": "",
                "required": false,
                "show": true,
                "title_case": false,
                "tool_mode": false,
                "trace_as_metadata": true,
                "type": "int",
                "value": 15
              },
              "max_retries": {
                "_input_type": "IntInput",
                "advanced": true,
                "display_name": "Max Retries",
                "dynamic": false,
                "info": "The maximum number of retries to make when generating.",
                "list": false,
                "list_add_label": "Add More",
                "name": "max_retries",
                "placeholder": "",
                "required": false,
                "show": true,
                "title_case": false,
                "tool_mode": false,
                "trace_as_metadata": true,
                "type": "int",
                "value": 5
              },
              "max_tokens": {
                "_input_type": "IntInput",
                "advanced": true,
                "display_name": "Max Tokens",
                "dynamic": false,
                "info": "The maximum number of tokens to generate. Set to 0 for unlimited tokens.",
                "list": false,
                "list_add_label": "Add More",
                "name": "max_tokens",
                "placeholder": "",
                "range_spec": {
                  "max": 128000,
                  "min": 0,
                  "step": 0.1,
                  "step_type": "float"
                },
                "required": false,
                "show": true,
                "title_case": false,
                "tool_mode": false,
                "trace_as_metadata": true,
                "type": "int",
                "value": ""
              },
              "memory": {
                "_input_type": "HandleInput",
                "advanced": true,
                "display_name": "External Memory",
                "dynamic": false,
                "info": "Retrieve messages from an external memory. If empty, it will use the Langflow tables.",
                "input_types": [
                  "Memory"
                ],
                "list": false,
                "list_add_label": "Add More",
                "name": "memory",
                "placeholder": "",
                "required": false,
                "show": true,
                "title_case": false,
                "trace_as_metadata": true,
                "type": "other",
                "value": ""
              },
              "model_kwargs": {
                "_input_type": "DictInput",
                "advanced": true,
                "display_name": "Model Kwargs",
                "dynamic": false,
                "info": "Additional keyword arguments to pass to the model.",
                "list": false,
                "list_add_label": "Add More",
                "name": "model_kwargs",
                "placeholder": "",
                "required": false,
                "show": true,
                "title_case": false,
                "tool_mode": false,
                "trace_as_input": true,
                "type": "dict",
                "value": {}
              },
              "model_name": {
                "_input_type": "DropdownInput",
                "advanced": false,
                "combobox": true,
                "dialog_inputs": {},
                "display_name": "Model Name",
                "dynamic": false,
                "info": "To see the model names, first choose a provider. Then, enter your API key and click the refresh button next to the model name.",
                "name": "model_name",
                "options": [
                  "gpt-4o-mini",
                  "gpt-4o",
                  "gpt-4.5-preview",
                  "gpt-4-turbo",
                  "gpt-4-turbo-preview",
                  "gpt-4",
                  "gpt-3.5-turbo"
                ],
                "options_metadata": [],
                "placeholder": "",
                "real_time_refresh": false,
                "required": false,
                "show": true,
                "title_case": false,
                "tool_mode": false,
                "trace_as_metadata": true,
                "type": "str",
                "value": "gpt-4o"
              },
              "n_messages": {
                "_input_type": "IntInput",
                "advanced": true,
                "display_name": "Number of Messages",
                "dynamic": false,
                "info": "Number of messages to retrieve.",
                "list": false,
                "list_add_label": "Add More",
                "name": "n_messages",
                "placeholder": "",
                "required": false,
                "show": true,
                "title_case": false,
                "tool_mode": false,
                "trace_as_metadata": true,
                "type": "int",
                "value": 100
              },
              "openai_api_base": {
                "_input_type": "StrInput",
                "advanced": true,
                "display_name": "OpenAI API Base",
                "dynamic": false,
                "info": "The base URL of the OpenAI API. Defaults to https://api.openai.com/v1. You can change this to use other APIs like JinaChat, LocalAI and Prem.",
                "list": false,
                "list_add_label": "Add More",
                "load_from_db": false,
                "name": "openai_api_base",
                "placeholder": "",
                "required": false,
                "show": true,
                "title_case": false,
                "tool_mode": false,
                "trace_as_metadata": true,
                "type": "str",
                "value": ""
              },
              "order": {
                "_input_type": "DropdownInput",
                "advanced": true,
                "combobox": false,
                "dialog_inputs": {},
                "display_name": "Order",
                "dynamic": false,
                "info": "Order of the messages.",
                "name": "order",
                "options": [
                  "Ascending",
                  "Descending"
                ],
                "options_metadata": [],
                "placeholder": "",
                "required": false,
                "show": true,
                "title_case": false,
                "tool_mode": true,
                "trace_as_metadata": true,
                "type": "str",
                "value": "Ascending"
              },
              "seed": {
                "_input_type": "IntInput",
                "advanced": true,
                "display_name": "Seed",
                "dynamic": false,
                "info": "The seed controls the reproducibility of the job.",
                "list": false,
                "list_add_label": "Add More",
                "name": "seed",
                "placeholder": "",
                "required": false,
                "show": true,
                "title_case": false,
                "tool_mode": false,
                "trace_as_metadata": true,
                "type": "int",
                "value": 1
              },
              "sender": {
                "_input_type": "DropdownInput",
                "advanced": true,
                "combobox": false,
                "dialog_inputs": {},
                "display_name": "Sender Type",
                "dynamic": false,
                "info": "Filter by sender type.",
                "name": "sender",
                "options": [
                  "Machine",
                  "User",
                  "Machine and User"
                ],
                "options_metadata": [],
                "placeholder": "",
                "required": false,
                "show": true,
                "title_case": false,
                "tool_mode": false,
                "trace_as_metadata": true,
                "type": "str",
                "value": "Machine and User"
              },
              "sender_name": {
                "_input_type": "MessageTextInput",
                "advanced": true,
                "display_name": "Sender Name",
                "dynamic": false,
                "info": "Filter by sender name.",
                "input_types": [
                  "Message"
                ],
                "list": false,
                "list_add_label": "Add More",
                "load_from_db": false,
                "name": "sender_name",
                "placeholder": "",
                "required": false,
                "show": true,
                "title_case": false,
                "tool_mode": false,
                "trace_as_input": true,
                "trace_as_metadata": true,
                "type": "str",
                "value": ""
              },
              "session_id": {
                "_input_type": "MessageTextInput",
                "advanced": true,
                "display_name": "Session ID",
                "dynamic": false,
                "info": "The session ID of the chat. If empty, the current session ID parameter will be used.",
                "input_types": [
                  "Message"
                ],
                "list": false,
                "list_add_label": "Add More",
                "load_from_db": false,
                "name": "session_id",
                "placeholder": "",
                "required": false,
                "show": true,
                "title_case": false,
                "tool_mode": false,
                "trace_as_input": true,
                "trace_as_metadata": true,
                "type": "str",
                "value": ""
              },
              "system_prompt": {
                "_input_type": "MultilineInput",
                "advanced": false,
                "copy_field": false,
                "display_name": "Agent Instructions",
                "dynamic": false,
                "info": "System Prompt: Initial instructions and context provided to guide the agent's behavior.",
                "input_types": [
                  "Message"
                ],
                "list": false,
                "list_add_label": "Add More",
                "load_from_db": false,
                "multiline": true,
                "name": "system_prompt",
                "placeholder": "",
                "required": false,
                "show": true,
                "title_case": false,
                "tool_mode": false,
                "trace_as_input": true,
                "trace_as_metadata": true,
                "type": "str",
                "value": "You are a helpful assistant that can use tools to answer questions and perform tasks."
              },
              "temperature": {
                "_input_type": "SliderInput",
                "advanced": true,
                "display_name": "Temperature",
                "dynamic": false,
                "info": "",
                "max_label": "",
                "max_label_icon": "",
                "min_label": "",
                "min_label_icon": "",
                "name": "temperature",
                "placeholder": "",
                "range_spec": {
                  "max": 1,
                  "min": 0,
                  "step": 0.01,
                  "step_type": "float"
                },
                "required": false,
                "show": true,
                "slider_buttons": false,
                "slider_buttons_options": [],
                "slider_input": false,
                "title_case": false,
                "tool_mode": false,
                "type": "slider",
                "value": 0.1
              },
              "template": {
                "_input_type": "MultilineInput",
                "advanced": true,
                "copy_field": false,
                "display_name": "Template",
                "dynamic": false,
                "info": "The template to use for formatting the data. It can contain the keys {text}, {sender} or any other key in the message data.",
                "input_types": [
                  "Message"
                ],
                "list": false,
                "list_add_label": "Add More",
                "load_from_db": false,
                "multiline": true,
                "name": "template",
                "placeholder": "",
                "required": false,
                "show": true,
                "title_case": false,
                "tool_mode": false,
                "trace_as_input": true,
                "trace_as_metadata": true,
                "type": "str",
                "value": "{sender_name}: {text}"
              },
              "timeout": {
                "_input_type": "IntInput",
                "advanced": true,
                "display_name": "Timeout",
                "dynamic": false,
                "info": "The timeout for requests to OpenAI completion API.",
                "list": false,
                "list_add_label": "Add More",
                "name": "timeout",
                "placeholder": "",
                "required": false,
                "show": true,
                "title_case": false,
                "tool_mode": false,
                "trace_as_metadata": true,
                "type": "int",
                "value": 700
              },
              "tools": {
                "_input_type": "HandleInput",
                "advanced": false,
                "display_name": "Tools",
                "dynamic": false,
                "info": "These are the tools that the agent can use to help with tasks.",
                "input_types": [
                  "Tool"
                ],
                "list": true,
                "list_add_label": "Add More",
                "name": "tools",
                "placeholder": "",
                "required": false,
                "show": true,
                "title_case": false,
                "trace_as_metadata": true,
                "type": "other",
                "value": ""
              },
              "verbose": {
                "_input_type": "BoolInput",
                "advanced": true,
                "display_name": "Verbose",
                "dynamic": false,
                "info": "",
                "list": false,
                "list_add_label": "Add More",
                "name": "verbose",
                "placeholder": "",
                "required": false,
                "show": true,
                "title_case": false,
                "tool_mode": false,
                "trace_as_metadata": true,
                "type": "bool",
                "value": true
              }
            },
            "tool_mode": false
          },
          "showNode": true,
          "type": "Agent"
        },
        "dragging": false,
        "id": "Agent-uVdQJ",
        "measured": {
          "height": 698,
          "width": 360
        },
        "position": {
          "x": 2462.5131863965653,
          "y": 338.2948031203553
        },
        "selected": false,
        "type": "genericNode"
      },
      {
        "data": {
          "id": "Agent-XdRAi",
          "node": {
            "base_classes": [
              "Message"
            ],
            "beta": false,
            "category": "agents",
            "conditional_paths": [],
            "custom_fields": {},
            "description": "Define the agent's instructions, then enter a task to complete using tools.",
            "display_name": "Local Expert Agent",
            "documentation": "",
            "edited": false,
            "field_order": [
              "agent_llm",
              "max_tokens",
              "model_kwargs",
              "json_mode",
              "model_name",
              "openai_api_base",
              "api_key",
              "temperature",
              "seed",
              "max_retries",
              "timeout",
              "system_prompt",
              "tools",
              "input_value",
              "handle_parsing_errors",
              "verbose",
              "max_iterations",
              "agent_description",
              "memory",
              "sender",
              "sender_name",
              "n_messages",
              "session_id",
              "order",
              "template",
              "add_current_date_tool"
            ],
            "frozen": false,
            "icon": "bot",
            "key": "Agent",
            "legacy": false,
            "lf_version": "1.2.0",
            "metadata": {},
<<<<<<< HEAD
            "output_types": [
              "agent"
            ],
=======
            "minimized": false,
            "output_types": [],
>>>>>>> 8e31fc5a
            "outputs": [
              {
                "allows_loop": false,
                "cache": true,
                "display_name": "Response",
                "method": "message_response",
                "name": "response",
                "selected": "Message",
                "tool_mode": true,
                "types": [
                  "Message"
                ],
                "value": "__UNDEFINED__"
              }
            ],
            "pinned": false,
            "score": 1.1732828199964098e-19,
            "template": {
              "_type": "Component",
              "add_current_date_tool": {
                "_input_type": "BoolInput",
                "advanced": true,
                "display_name": "Current Date",
                "dynamic": false,
                "info": "If true, will add a tool to the agent that returns the current date.",
                "list": false,
                "list_add_label": "Add More",
                "name": "add_current_date_tool",
                "placeholder": "",
                "required": false,
                "show": true,
                "title_case": false,
                "tool_mode": false,
                "trace_as_metadata": true,
                "type": "bool",
                "value": true
              },
              "agent_description": {
                "_input_type": "MultilineInput",
                "advanced": true,
                "copy_field": false,
                "display_name": "Agent Description [Deprecated]",
                "dynamic": false,
                "info": "The description of the agent. This is only used when in Tool Mode. Defaults to 'A helpful assistant with access to the following tools:' and tools are added dynamically. This feature is deprecated and will be removed in future versions.",
                "input_types": [
                  "Message"
                ],
                "list": false,
                "list_add_label": "Add More",
                "load_from_db": false,
                "multiline": true,
                "name": "agent_description",
                "placeholder": "",
                "required": false,
                "show": true,
                "title_case": false,
                "tool_mode": false,
                "trace_as_input": true,
                "trace_as_metadata": true,
                "type": "str",
                "value": "A helpful assistant with access to the following tools:"
              },
              "agent_llm": {
                "_input_type": "DropdownInput",
                "advanced": false,
                "combobox": false,
                "dialog_inputs": {},
                "display_name": "Model Provider",
                "dynamic": false,
                "info": "The provider of the language model that the agent will use to generate responses.",
                "input_types": [],
                "name": "agent_llm",
                "options": [
                  "Amazon Bedrock",
                  "Anthropic",
                  "Azure OpenAI",
                  "Google Generative AI",
                  "Groq",
                  "NVIDIA",
                  "OpenAI",
                  "SambaNova",
                  "Custom"
                ],
                "options_metadata": [
                  {
                    "icon": "Amazon"
                  },
                  {
                    "icon": "Anthropic"
                  },
                  {
                    "icon": "Azure"
                  },
                  {
                    "icon": "GoogleGenerativeAI"
                  },
                  {
                    "icon": "Groq"
                  },
                  {
                    "icon": "NVIDIA"
                  },
                  {
                    "icon": "OpenAI"
                  },
                  {
                    "icon": "SambaNova"
                  },
                  {
                    "icon": "brain"
                  }
                ],
                "placeholder": "",
                "real_time_refresh": true,
                "required": false,
                "show": true,
                "title_case": false,
                "tool_mode": false,
                "trace_as_metadata": true,
                "type": "str",
                "value": "OpenAI"
              },
              "api_key": {
                "_input_type": "SecretStrInput",
                "advanced": false,
                "display_name": "OpenAI API Key",
                "dynamic": false,
                "info": "The OpenAI API Key to use for the OpenAI model.",
                "input_types": [
                  "Message"
                ],
                "load_from_db": true,
                "name": "api_key",
                "password": true,
                "placeholder": "",
                "required": true,
                "show": true,
                "title_case": false,
                "type": "str",
                "value": "OPENAI_API_KEY"
              },
              "code": {
                "advanced": true,
                "dynamic": true,
                "fileTypes": [],
                "file_path": "",
                "info": "",
                "list": false,
                "load_from_db": false,
                "multiline": true,
                "name": "code",
                "password": false,
                "placeholder": "",
                "required": true,
                "show": true,
                "title_case": false,
                "type": "code",
                "value": "from langchain_core.tools import StructuredTool\n\nfrom langflow.base.agents.agent import LCToolsAgentComponent\nfrom langflow.base.agents.events import ExceptionWithMessageError\nfrom langflow.base.models.model_input_constants import (\n    ALL_PROVIDER_FIELDS,\n    MODEL_DYNAMIC_UPDATE_FIELDS,\n    MODEL_PROVIDERS_DICT,\n    MODELS_METADATA,\n)\nfrom langflow.base.models.model_utils import get_model_name\nfrom langflow.components.helpers import CurrentDateComponent\nfrom langflow.components.helpers.memory import MemoryComponent\nfrom langflow.components.langchain_utilities.tool_calling import ToolCallingAgentComponent\nfrom langflow.custom.utils import update_component_build_config\nfrom langflow.io import BoolInput, DropdownInput, MultilineInput, Output\nfrom langflow.logging import logger\nfrom langflow.schema.dotdict import dotdict\nfrom langflow.schema.message import Message\n\n\ndef set_advanced_true(component_input):\n    component_input.advanced = True\n    return component_input\n\n\nclass AgentComponent(ToolCallingAgentComponent):\n    display_name: str = \"Agent\"\n    description: str = \"Define the agent's instructions, then enter a task to complete using tools.\"\n    icon = \"bot\"\n    beta = False\n    name = \"Agent\"\n\n    memory_inputs = [set_advanced_true(component_input) for component_input in MemoryComponent().inputs]\n\n    inputs = [\n        DropdownInput(\n            name=\"agent_llm\",\n            display_name=\"Model Provider\",\n            info=\"The provider of the language model that the agent will use to generate responses.\",\n            options=[*sorted(MODEL_PROVIDERS_DICT.keys()), \"Custom\"],\n            value=\"OpenAI\",\n            real_time_refresh=True,\n            input_types=[],\n            options_metadata=[MODELS_METADATA[key] for key in sorted(MODELS_METADATA.keys())] + [{\"icon\": \"brain\"}],\n        ),\n        *MODEL_PROVIDERS_DICT[\"OpenAI\"][\"inputs\"],\n        MultilineInput(\n            name=\"system_prompt\",\n            display_name=\"Agent Instructions\",\n            info=\"System Prompt: Initial instructions and context provided to guide the agent's behavior.\",\n            value=\"You are a helpful assistant that can use tools to answer questions and perform tasks.\",\n            advanced=False,\n        ),\n        *LCToolsAgentComponent._base_inputs,\n        *memory_inputs,\n        BoolInput(\n            name=\"add_current_date_tool\",\n            display_name=\"Current Date\",\n            advanced=True,\n            info=\"If true, will add a tool to the agent that returns the current date.\",\n            value=True,\n        ),\n    ]\n    outputs = [Output(name=\"response\", display_name=\"Response\", method=\"message_response\")]\n\n    async def message_response(self) -> Message:\n        try:\n            # Get LLM model and validate\n            llm_model, display_name = self.get_llm()\n            if llm_model is None:\n                msg = \"No language model selected. Please choose a model to proceed.\"\n                raise ValueError(msg)\n            self.model_name = get_model_name(llm_model, display_name=display_name)\n\n            # Get memory data\n            self.chat_history = await self.get_memory_data()\n\n            # Add current date tool if enabled\n            if self.add_current_date_tool:\n                if not isinstance(self.tools, list):  # type: ignore[has-type]\n                    self.tools = []\n                current_date_tool = (await CurrentDateComponent(**self.get_base_args()).to_toolkit()).pop(0)\n                if not isinstance(current_date_tool, StructuredTool):\n                    msg = \"CurrentDateComponent must be converted to a StructuredTool\"\n                    raise TypeError(msg)\n                self.tools.append(current_date_tool)\n\n            # Validate tools\n            if not self.tools:\n                msg = \"Tools are required to run the agent. Please add at least one tool.\"\n                raise ValueError(msg)\n\n            # Set up and run agent\n            self.set(\n                llm=llm_model,\n                tools=self.tools,\n                chat_history=self.chat_history,\n                input_value=self.input_value,\n                system_prompt=self.system_prompt,\n            )\n            agent = self.create_agent_runnable()\n            return await self.run_agent(agent)\n\n        except (ValueError, TypeError, KeyError) as e:\n            logger.error(f\"{type(e).__name__}: {e!s}\")\n            raise\n        except ExceptionWithMessageError as e:\n            logger.error(f\"ExceptionWithMessageError occurred: {e}\")\n            raise\n        except Exception as e:\n            logger.error(f\"Unexpected error: {e!s}\")\n            raise\n\n    async def get_memory_data(self):\n        memory_kwargs = {\n            component_input.name: getattr(self, f\"{component_input.name}\") for component_input in self.memory_inputs\n        }\n        # filter out empty values\n        memory_kwargs = {k: v for k, v in memory_kwargs.items() if v}\n\n        return await MemoryComponent(**self.get_base_args()).set(**memory_kwargs).retrieve_messages()\n\n    def get_llm(self):\n        if not isinstance(self.agent_llm, str):\n            return self.agent_llm, None\n\n        try:\n            provider_info = MODEL_PROVIDERS_DICT.get(self.agent_llm)\n            if not provider_info:\n                msg = f\"Invalid model provider: {self.agent_llm}\"\n                raise ValueError(msg)\n\n            component_class = provider_info.get(\"component_class\")\n            display_name = component_class.display_name\n            inputs = provider_info.get(\"inputs\")\n            prefix = provider_info.get(\"prefix\", \"\")\n\n            return self._build_llm_model(component_class, inputs, prefix), display_name\n\n        except Exception as e:\n            logger.error(f\"Error building {self.agent_llm} language model: {e!s}\")\n            msg = f\"Failed to initialize language model: {e!s}\"\n            raise ValueError(msg) from e\n\n    def _build_llm_model(self, component, inputs, prefix=\"\"):\n        model_kwargs = {input_.name: getattr(self, f\"{prefix}{input_.name}\") for input_ in inputs}\n        return component.set(**model_kwargs).build_model()\n\n    def set_component_params(self, component):\n        provider_info = MODEL_PROVIDERS_DICT.get(self.agent_llm)\n        if provider_info:\n            inputs = provider_info.get(\"inputs\")\n            prefix = provider_info.get(\"prefix\")\n            model_kwargs = {input_.name: getattr(self, f\"{prefix}{input_.name}\") for input_ in inputs}\n\n            return component.set(**model_kwargs)\n        return component\n\n    def delete_fields(self, build_config: dotdict, fields: dict | list[str]) -> None:\n        \"\"\"Delete specified fields from build_config.\"\"\"\n        for field in fields:\n            build_config.pop(field, None)\n\n    def update_input_types(self, build_config: dotdict) -> dotdict:\n        \"\"\"Update input types for all fields in build_config.\"\"\"\n        for key, value in build_config.items():\n            if isinstance(value, dict):\n                if value.get(\"input_types\") is None:\n                    build_config[key][\"input_types\"] = []\n            elif hasattr(value, \"input_types\") and value.input_types is None:\n                value.input_types = []\n        return build_config\n\n    async def update_build_config(\n        self, build_config: dotdict, field_value: str, field_name: str | None = None\n    ) -> dotdict:\n        # Iterate over all providers in the MODEL_PROVIDERS_DICT\n        # Existing logic for updating build_config\n        if field_name in (\"agent_llm\",):\n            build_config[\"agent_llm\"][\"value\"] = field_value\n            provider_info = MODEL_PROVIDERS_DICT.get(field_value)\n            if provider_info:\n                component_class = provider_info.get(\"component_class\")\n                if component_class and hasattr(component_class, \"update_build_config\"):\n                    # Call the component class's update_build_config method\n                    build_config = await update_component_build_config(\n                        component_class, build_config, field_value, \"model_name\"\n                    )\n\n            provider_configs: dict[str, tuple[dict, list[dict]]] = {\n                provider: (\n                    MODEL_PROVIDERS_DICT[provider][\"fields\"],\n                    [\n                        MODEL_PROVIDERS_DICT[other_provider][\"fields\"]\n                        for other_provider in MODEL_PROVIDERS_DICT\n                        if other_provider != provider\n                    ],\n                )\n                for provider in MODEL_PROVIDERS_DICT\n            }\n            if field_value in provider_configs:\n                fields_to_add, fields_to_delete = provider_configs[field_value]\n\n                # Delete fields from other providers\n                for fields in fields_to_delete:\n                    self.delete_fields(build_config, fields)\n\n                # Add provider-specific fields\n                if field_value == \"OpenAI\" and not any(field in build_config for field in fields_to_add):\n                    build_config.update(fields_to_add)\n                else:\n                    build_config.update(fields_to_add)\n                # Reset input types for agent_llm\n                build_config[\"agent_llm\"][\"input_types\"] = []\n            elif field_value == \"Custom\":\n                # Delete all provider fields\n                self.delete_fields(build_config, ALL_PROVIDER_FIELDS)\n                # Update with custom component\n                custom_component = DropdownInput(\n                    name=\"agent_llm\",\n                    display_name=\"Language Model\",\n                    options=[*sorted(MODEL_PROVIDERS_DICT.keys()), \"Custom\"],\n                    value=\"Custom\",\n                    real_time_refresh=True,\n                    input_types=[\"LanguageModel\"],\n                    options_metadata=[MODELS_METADATA[key] for key in sorted(MODELS_METADATA.keys())]\n                    + [{\"icon\": \"brain\"}],\n                )\n                build_config.update({\"agent_llm\": custom_component.to_dict()})\n            # Update input types for all fields\n            build_config = self.update_input_types(build_config)\n\n            # Validate required keys\n            default_keys = [\n                \"code\",\n                \"_type\",\n                \"agent_llm\",\n                \"tools\",\n                \"input_value\",\n                \"add_current_date_tool\",\n                \"system_prompt\",\n                \"agent_description\",\n                \"max_iterations\",\n                \"handle_parsing_errors\",\n                \"verbose\",\n            ]\n            missing_keys = [key for key in default_keys if key not in build_config]\n            if missing_keys:\n                msg = f\"Missing required keys in build_config: {missing_keys}\"\n                raise ValueError(msg)\n        if (\n            isinstance(self.agent_llm, str)\n            and self.agent_llm in MODEL_PROVIDERS_DICT\n            and field_name in MODEL_DYNAMIC_UPDATE_FIELDS\n        ):\n            provider_info = MODEL_PROVIDERS_DICT.get(self.agent_llm)\n            if provider_info:\n                component_class = provider_info.get(\"component_class\")\n                component_class = self.set_component_params(component_class)\n                prefix = provider_info.get(\"prefix\")\n                if component_class and hasattr(component_class, \"update_build_config\"):\n                    # Call each component class's update_build_config method\n                    # remove the prefix from the field_name\n                    if isinstance(field_name, str) and isinstance(prefix, str):\n                        field_name = field_name.replace(prefix, \"\")\n                    build_config = await update_component_build_config(\n                        component_class, build_config, field_value, \"model_name\"\n                    )\n        return dotdict({k: v.to_dict() if hasattr(v, \"to_dict\") else v for k, v in build_config.items()})\n"
              },
              "handle_parsing_errors": {
                "_input_type": "BoolInput",
                "advanced": true,
                "display_name": "Handle Parse Errors",
                "dynamic": false,
                "info": "Should the Agent fix errors when reading user input for better processing?",
                "list": false,
                "list_add_label": "Add More",
                "name": "handle_parsing_errors",
                "placeholder": "",
                "required": false,
                "show": true,
                "title_case": false,
                "tool_mode": false,
                "trace_as_metadata": true,
                "type": "bool",
                "value": true
              },
              "input_value": {
                "_input_type": "MessageTextInput",
                "advanced": false,
                "display_name": "Input",
                "dynamic": false,
                "info": "The input provided by the user for the agent to process.",
                "input_types": [
                  "Message"
                ],
                "list": false,
                "list_add_label": "Add More",
                "load_from_db": false,
                "name": "input_value",
                "placeholder": "",
                "required": false,
                "show": true,
                "title_case": false,
                "tool_mode": true,
                "trace_as_input": true,
                "trace_as_metadata": true,
                "type": "str",
                "value": ""
              },
              "json_mode": {
                "_input_type": "BoolInput",
                "advanced": true,
                "display_name": "JSON Mode",
                "dynamic": false,
                "info": "If True, it will output JSON regardless of passing a schema.",
                "list": false,
                "list_add_label": "Add More",
                "name": "json_mode",
                "placeholder": "",
                "required": false,
                "show": true,
                "title_case": false,
                "tool_mode": false,
                "trace_as_metadata": true,
                "type": "bool",
                "value": false
              },
              "max_iterations": {
                "_input_type": "IntInput",
                "advanced": true,
                "display_name": "Max Iterations",
                "dynamic": false,
                "info": "The maximum number of attempts the agent can make to complete its task before it stops.",
                "list": false,
                "list_add_label": "Add More",
                "name": "max_iterations",
                "placeholder": "",
                "required": false,
                "show": true,
                "title_case": false,
                "tool_mode": false,
                "trace_as_metadata": true,
                "type": "int",
                "value": 15
              },
              "max_retries": {
                "_input_type": "IntInput",
                "advanced": true,
                "display_name": "Max Retries",
                "dynamic": false,
                "info": "The maximum number of retries to make when generating.",
                "list": false,
                "list_add_label": "Add More",
                "name": "max_retries",
                "placeholder": "",
                "required": false,
                "show": true,
                "title_case": false,
                "tool_mode": false,
                "trace_as_metadata": true,
                "type": "int",
                "value": 5
              },
              "max_tokens": {
                "_input_type": "IntInput",
                "advanced": true,
                "display_name": "Max Tokens",
                "dynamic": false,
                "info": "The maximum number of tokens to generate. Set to 0 for unlimited tokens.",
                "list": false,
                "list_add_label": "Add More",
                "name": "max_tokens",
                "placeholder": "",
                "range_spec": {
                  "max": 128000,
                  "min": 0,
                  "step": 0.1,
                  "step_type": "float"
                },
                "required": false,
                "show": true,
                "title_case": false,
                "tool_mode": false,
                "trace_as_metadata": true,
                "type": "int",
                "value": ""
              },
              "memory": {
                "_input_type": "HandleInput",
                "advanced": true,
                "display_name": "External Memory",
                "dynamic": false,
                "info": "Retrieve messages from an external memory. If empty, it will use the Langflow tables.",
                "input_types": [
                  "Memory"
                ],
                "list": false,
                "list_add_label": "Add More",
                "name": "memory",
                "placeholder": "",
                "required": false,
                "show": true,
                "title_case": false,
                "trace_as_metadata": true,
                "type": "other",
                "value": ""
              },
              "model_kwargs": {
                "_input_type": "DictInput",
                "advanced": true,
                "display_name": "Model Kwargs",
                "dynamic": false,
                "info": "Additional keyword arguments to pass to the model.",
                "list": false,
                "list_add_label": "Add More",
                "name": "model_kwargs",
                "placeholder": "",
                "required": false,
                "show": true,
                "title_case": false,
                "tool_mode": false,
                "trace_as_input": true,
                "type": "dict",
                "value": {}
              },
              "model_name": {
                "_input_type": "DropdownInput",
                "advanced": false,
                "combobox": true,
                "dialog_inputs": {},
                "display_name": "Model Name",
                "dynamic": false,
                "info": "To see the model names, first choose a provider. Then, enter your API key and click the refresh button next to the model name.",
                "name": "model_name",
                "options": [
                  "gpt-4o-mini",
                  "gpt-4o",
                  "gpt-4.5-preview",
                  "gpt-4-turbo",
                  "gpt-4-turbo-preview",
                  "gpt-4",
                  "gpt-3.5-turbo"
                ],
                "options_metadata": [],
                "placeholder": "",
                "real_time_refresh": false,
                "required": false,
                "show": true,
                "title_case": false,
                "tool_mode": false,
                "trace_as_metadata": true,
                "type": "str",
                "value": "gpt-4o"
              },
              "n_messages": {
                "_input_type": "IntInput",
                "advanced": true,
                "display_name": "Number of Messages",
                "dynamic": false,
                "info": "Number of messages to retrieve.",
                "list": false,
                "list_add_label": "Add More",
                "name": "n_messages",
                "placeholder": "",
                "required": false,
                "show": true,
                "title_case": false,
                "tool_mode": false,
                "trace_as_metadata": true,
                "type": "int",
                "value": 100
              },
              "openai_api_base": {
                "_input_type": "StrInput",
                "advanced": true,
                "display_name": "OpenAI API Base",
                "dynamic": false,
                "info": "The base URL of the OpenAI API. Defaults to https://api.openai.com/v1. You can change this to use other APIs like JinaChat, LocalAI and Prem.",
                "list": false,
                "list_add_label": "Add More",
                "load_from_db": false,
                "name": "openai_api_base",
                "placeholder": "",
                "required": false,
                "show": true,
                "title_case": false,
                "tool_mode": false,
                "trace_as_metadata": true,
                "type": "str",
                "value": ""
              },
              "order": {
                "_input_type": "DropdownInput",
                "advanced": true,
                "combobox": false,
                "dialog_inputs": {},
                "display_name": "Order",
                "dynamic": false,
                "info": "Order of the messages.",
                "name": "order",
                "options": [
                  "Ascending",
                  "Descending"
                ],
                "options_metadata": [],
                "placeholder": "",
                "required": false,
                "show": true,
                "title_case": false,
                "tool_mode": true,
                "trace_as_metadata": true,
                "type": "str",
                "value": "Ascending"
              },
              "seed": {
                "_input_type": "IntInput",
                "advanced": true,
                "display_name": "Seed",
                "dynamic": false,
                "info": "The seed controls the reproducibility of the job.",
                "list": false,
                "list_add_label": "Add More",
                "name": "seed",
                "placeholder": "",
                "required": false,
                "show": true,
                "title_case": false,
                "tool_mode": false,
                "trace_as_metadata": true,
                "type": "int",
                "value": 1
              },
              "sender": {
                "_input_type": "DropdownInput",
                "advanced": true,
                "combobox": false,
                "dialog_inputs": {},
                "display_name": "Sender Type",
                "dynamic": false,
                "info": "Filter by sender type.",
                "name": "sender",
                "options": [
                  "Machine",
                  "User",
                  "Machine and User"
                ],
                "options_metadata": [],
                "placeholder": "",
                "required": false,
                "show": true,
                "title_case": false,
                "tool_mode": false,
                "trace_as_metadata": true,
                "type": "str",
                "value": "Machine and User"
              },
              "sender_name": {
                "_input_type": "MessageTextInput",
                "advanced": true,
                "display_name": "Sender Name",
                "dynamic": false,
                "info": "Filter by sender name.",
                "input_types": [
                  "Message"
                ],
                "list": false,
                "list_add_label": "Add More",
                "load_from_db": false,
                "name": "sender_name",
                "placeholder": "",
                "required": false,
                "show": true,
                "title_case": false,
                "tool_mode": false,
                "trace_as_input": true,
                "trace_as_metadata": true,
                "type": "str",
                "value": ""
              },
              "session_id": {
                "_input_type": "MessageTextInput",
                "advanced": true,
                "display_name": "Session ID",
                "dynamic": false,
                "info": "The session ID of the chat. If empty, the current session ID parameter will be used.",
                "input_types": [
                  "Message"
                ],
                "list": false,
                "list_add_label": "Add More",
                "load_from_db": false,
                "name": "session_id",
                "placeholder": "",
                "required": false,
                "show": true,
                "title_case": false,
                "tool_mode": false,
                "trace_as_input": true,
                "trace_as_metadata": true,
                "type": "str",
                "value": ""
              },
              "system_prompt": {
                "_input_type": "MultilineInput",
                "advanced": false,
                "copy_field": false,
                "display_name": "Agent Instructions",
                "dynamic": false,
                "info": "System Prompt: Initial instructions and context provided to guide the agent's behavior.",
                "input_types": [
                  "Message"
                ],
                "list": false,
                "list_add_label": "Add More",
                "load_from_db": false,
                "multiline": true,
                "name": "system_prompt",
                "placeholder": "",
                "required": false,
                "show": true,
                "title_case": false,
                "tool_mode": false,
                "trace_as_input": true,
                "trace_as_metadata": true,
                "type": "str",
                "value": "You are a knowledgeable Local Expert with extensive information about the selected city, its attractions, and customs. Your goal is to provide the BEST insights about the city. Compile an in-depth guide for travelers, including key attractions, local customs, special events, and daily activity recommendations. Focus on hidden gems and local hotspots. Your final output should be a comprehensive city guide, rich in cultural insights and practical tips."
              },
              "temperature": {
                "_input_type": "SliderInput",
                "advanced": true,
                "display_name": "Temperature",
                "dynamic": false,
                "info": "",
                "max_label": "",
                "max_label_icon": "",
                "min_label": "",
                "min_label_icon": "",
                "name": "temperature",
                "placeholder": "",
                "range_spec": {
                  "max": 1,
                  "min": 0,
                  "step": 0.01,
                  "step_type": "float"
                },
                "required": false,
                "show": true,
                "slider_buttons": false,
                "slider_buttons_options": [],
                "slider_input": false,
                "title_case": false,
                "tool_mode": false,
                "type": "slider",
                "value": 0.1
              },
              "template": {
                "_input_type": "MultilineInput",
                "advanced": true,
                "copy_field": false,
                "display_name": "Template",
                "dynamic": false,
                "info": "The template to use for formatting the data. It can contain the keys {text}, {sender} or any other key in the message data.",
                "input_types": [
                  "Message"
                ],
                "list": false,
                "list_add_label": "Add More",
                "load_from_db": false,
                "multiline": true,
                "name": "template",
                "placeholder": "",
                "required": false,
                "show": true,
                "title_case": false,
                "tool_mode": false,
                "trace_as_input": true,
                "trace_as_metadata": true,
                "type": "str",
                "value": "{sender_name}: {text}"
              },
              "timeout": {
                "_input_type": "IntInput",
                "advanced": true,
                "display_name": "Timeout",
                "dynamic": false,
                "info": "The timeout for requests to OpenAI completion API.",
                "list": false,
                "list_add_label": "Add More",
                "name": "timeout",
                "placeholder": "",
                "required": false,
                "show": true,
                "title_case": false,
                "tool_mode": false,
                "trace_as_metadata": true,
                "type": "int",
                "value": 700
              },
              "tools": {
                "_input_type": "HandleInput",
                "advanced": false,
                "display_name": "Tools",
                "dynamic": false,
                "info": "These are the tools that the agent can use to help with tasks.",
                "input_types": [
                  "Tool"
                ],
                "list": true,
                "list_add_label": "Add More",
                "name": "tools",
                "placeholder": "",
                "required": false,
                "show": true,
                "title_case": false,
                "trace_as_metadata": true,
                "type": "other",
                "value": ""
              },
              "verbose": {
                "_input_type": "BoolInput",
                "advanced": true,
                "display_name": "Verbose",
                "dynamic": false,
                "info": "",
                "list": false,
                "list_add_label": "Add More",
                "name": "verbose",
                "placeholder": "",
                "required": false,
                "show": true,
                "title_case": false,
                "tool_mode": false,
                "trace_as_metadata": true,
                "type": "bool",
                "value": true
              }
            },
            "tool_mode": false
          },
          "showNode": true,
          "type": "Agent"
        },
        "dragging": false,
        "id": "Agent-XdRAi",
        "measured": {
          "height": 698,
          "width": 360
        },
        "position": {
          "x": 3168.5639981397626,
          "y": 342.7862450828752
        },
        "selected": false,
        "type": "genericNode"
      },
      {
        "data": {
          "id": "Agent-ZvLnB",
          "node": {
            "base_classes": [
              "Message"
            ],
            "beta": false,
            "category": "agents",
            "conditional_paths": [],
            "custom_fields": {},
            "description": "Define the agent's instructions, then enter a task to complete using tools.",
            "display_name": "Travel Concierge Agent",
            "documentation": "",
            "edited": false,
            "field_order": [
              "agent_llm",
              "max_tokens",
              "model_kwargs",
              "json_mode",
              "model_name",
              "openai_api_base",
              "api_key",
              "temperature",
              "seed",
              "max_retries",
              "timeout",
              "system_prompt",
              "tools",
              "input_value",
              "handle_parsing_errors",
              "verbose",
              "max_iterations",
              "agent_description",
              "memory",
              "sender",
              "sender_name",
              "n_messages",
              "session_id",
              "order",
              "template",
              "add_current_date_tool"
            ],
            "frozen": false,
            "icon": "bot",
            "key": "Agent",
            "legacy": false,
            "lf_version": "1.2.0",
            "metadata": {},
            "minimized": false,
            "output_types": [],
            "outputs": [
              {
                "allows_loop": false,
                "cache": true,
                "display_name": "Response",
                "method": "message_response",
                "name": "response",
                "selected": "Message",
                "tool_mode": true,
                "types": [
                  "Message"
                ],
                "value": "__UNDEFINED__"
              }
            ],
            "pinned": false,
            "score": 1.1732828199964098e-19,
            "template": {
              "_type": "Component",
              "add_current_date_tool": {
                "_input_type": "BoolInput",
                "advanced": true,
                "display_name": "Current Date",
                "dynamic": false,
                "info": "If true, will add a tool to the agent that returns the current date.",
                "list": false,
                "list_add_label": "Add More",
                "name": "add_current_date_tool",
                "placeholder": "",
                "required": false,
                "show": true,
                "title_case": false,
                "tool_mode": false,
                "trace_as_metadata": true,
                "type": "bool",
                "value": true
              },
              "agent_description": {
                "_input_type": "MultilineInput",
                "advanced": true,
                "copy_field": false,
                "display_name": "Agent Description [Deprecated]",
                "dynamic": false,
                "info": "The description of the agent. This is only used when in Tool Mode. Defaults to 'A helpful assistant with access to the following tools:' and tools are added dynamically. This feature is deprecated and will be removed in future versions.",
                "input_types": [
                  "Message"
                ],
                "list": false,
                "list_add_label": "Add More",
                "load_from_db": false,
                "multiline": true,
                "name": "agent_description",
                "placeholder": "",
                "required": false,
                "show": true,
                "title_case": false,
                "tool_mode": false,
                "trace_as_input": true,
                "trace_as_metadata": true,
                "type": "str",
                "value": "A helpful assistant with access to the following tools:"
              },
              "agent_llm": {
                "_input_type": "DropdownInput",
                "advanced": false,
                "combobox": false,
                "dialog_inputs": {},
                "display_name": "Model Provider",
                "dynamic": false,
                "info": "The provider of the language model that the agent will use to generate responses.",
                "input_types": [],
                "name": "agent_llm",
                "options": [
                  "Amazon Bedrock",
                  "Anthropic",
                  "Azure OpenAI",
                  "Google Generative AI",
                  "Groq",
                  "NVIDIA",
                  "OpenAI",
                  "SambaNova",
                  "Custom"
                ],
                "options_metadata": [
                  {
                    "icon": "Amazon"
                  },
                  {
                    "icon": "Anthropic"
                  },
                  {
                    "icon": "Azure"
                  },
                  {
                    "icon": "GoogleGenerativeAI"
                  },
                  {
                    "icon": "Groq"
                  },
                  {
                    "icon": "NVIDIA"
                  },
                  {
                    "icon": "OpenAI"
                  },
                  {
                    "icon": "SambaNova"
                  },
                  {
                    "icon": "brain"
                  }
                ],
                "placeholder": "",
                "real_time_refresh": true,
                "required": false,
                "show": true,
                "title_case": false,
                "tool_mode": false,
                "trace_as_metadata": true,
                "type": "str",
                "value": "OpenAI"
              },
              "api_key": {
                "_input_type": "SecretStrInput",
                "advanced": false,
                "display_name": "OpenAI API Key",
                "dynamic": false,
                "info": "The OpenAI API Key to use for the OpenAI model.",
                "input_types": [
                  "Message"
                ],
                "load_from_db": true,
                "name": "api_key",
                "password": true,
                "placeholder": "",
                "required": true,
                "show": true,
                "title_case": false,
                "type": "str",
                "value": "OPENAI_API_KEY"
              },
              "code": {
                "advanced": true,
                "dynamic": true,
                "fileTypes": [],
                "file_path": "",
                "info": "",
                "list": false,
                "load_from_db": false,
                "multiline": true,
                "name": "code",
                "password": false,
                "placeholder": "",
                "required": true,
                "show": true,
                "title_case": false,
                "type": "code",
                "value": "from langchain_core.tools import StructuredTool\n\nfrom langflow.base.agents.agent import LCToolsAgentComponent\nfrom langflow.base.agents.events import ExceptionWithMessageError\nfrom langflow.base.models.model_input_constants import (\n    ALL_PROVIDER_FIELDS,\n    MODEL_DYNAMIC_UPDATE_FIELDS,\n    MODEL_PROVIDERS_DICT,\n    MODELS_METADATA,\n)\nfrom langflow.base.models.model_utils import get_model_name\nfrom langflow.components.helpers import CurrentDateComponent\nfrom langflow.components.helpers.memory import MemoryComponent\nfrom langflow.components.langchain_utilities.tool_calling import ToolCallingAgentComponent\nfrom langflow.custom.utils import update_component_build_config\nfrom langflow.io import BoolInput, DropdownInput, MultilineInput, Output\nfrom langflow.logging import logger\nfrom langflow.schema.dotdict import dotdict\nfrom langflow.schema.message import Message\n\n\ndef set_advanced_true(component_input):\n    component_input.advanced = True\n    return component_input\n\n\nclass AgentComponent(ToolCallingAgentComponent):\n    display_name: str = \"Agent\"\n    description: str = \"Define the agent's instructions, then enter a task to complete using tools.\"\n    icon = \"bot\"\n    beta = False\n    name = \"Agent\"\n\n    memory_inputs = [set_advanced_true(component_input) for component_input in MemoryComponent().inputs]\n\n    inputs = [\n        DropdownInput(\n            name=\"agent_llm\",\n            display_name=\"Model Provider\",\n            info=\"The provider of the language model that the agent will use to generate responses.\",\n            options=[*sorted(MODEL_PROVIDERS_DICT.keys()), \"Custom\"],\n            value=\"OpenAI\",\n            real_time_refresh=True,\n            input_types=[],\n            options_metadata=[MODELS_METADATA[key] for key in sorted(MODELS_METADATA.keys())] + [{\"icon\": \"brain\"}],\n        ),\n        *MODEL_PROVIDERS_DICT[\"OpenAI\"][\"inputs\"],\n        MultilineInput(\n            name=\"system_prompt\",\n            display_name=\"Agent Instructions\",\n            info=\"System Prompt: Initial instructions and context provided to guide the agent's behavior.\",\n            value=\"You are a helpful assistant that can use tools to answer questions and perform tasks.\",\n            advanced=False,\n        ),\n        *LCToolsAgentComponent._base_inputs,\n        *memory_inputs,\n        BoolInput(\n            name=\"add_current_date_tool\",\n            display_name=\"Current Date\",\n            advanced=True,\n            info=\"If true, will add a tool to the agent that returns the current date.\",\n            value=True,\n        ),\n    ]\n    outputs = [Output(name=\"response\", display_name=\"Response\", method=\"message_response\")]\n\n    async def message_response(self) -> Message:\n        try:\n            # Get LLM model and validate\n            llm_model, display_name = self.get_llm()\n            if llm_model is None:\n                msg = \"No language model selected. Please choose a model to proceed.\"\n                raise ValueError(msg)\n            self.model_name = get_model_name(llm_model, display_name=display_name)\n\n            # Get memory data\n            self.chat_history = await self.get_memory_data()\n\n            # Add current date tool if enabled\n            if self.add_current_date_tool:\n                if not isinstance(self.tools, list):  # type: ignore[has-type]\n                    self.tools = []\n                current_date_tool = (await CurrentDateComponent(**self.get_base_args()).to_toolkit()).pop(0)\n                if not isinstance(current_date_tool, StructuredTool):\n                    msg = \"CurrentDateComponent must be converted to a StructuredTool\"\n                    raise TypeError(msg)\n                self.tools.append(current_date_tool)\n\n            # Validate tools\n            if not self.tools:\n                msg = \"Tools are required to run the agent. Please add at least one tool.\"\n                raise ValueError(msg)\n\n            # Set up and run agent\n            self.set(\n                llm=llm_model,\n                tools=self.tools,\n                chat_history=self.chat_history,\n                input_value=self.input_value,\n                system_prompt=self.system_prompt,\n            )\n            agent = self.create_agent_runnable()\n            return await self.run_agent(agent)\n\n        except (ValueError, TypeError, KeyError) as e:\n            logger.error(f\"{type(e).__name__}: {e!s}\")\n            raise\n        except ExceptionWithMessageError as e:\n            logger.error(f\"ExceptionWithMessageError occurred: {e}\")\n            raise\n        except Exception as e:\n            logger.error(f\"Unexpected error: {e!s}\")\n            raise\n\n    async def get_memory_data(self):\n        memory_kwargs = {\n            component_input.name: getattr(self, f\"{component_input.name}\") for component_input in self.memory_inputs\n        }\n        # filter out empty values\n        memory_kwargs = {k: v for k, v in memory_kwargs.items() if v}\n\n        return await MemoryComponent(**self.get_base_args()).set(**memory_kwargs).retrieve_messages()\n\n    def get_llm(self):\n        if not isinstance(self.agent_llm, str):\n            return self.agent_llm, None\n\n        try:\n            provider_info = MODEL_PROVIDERS_DICT.get(self.agent_llm)\n            if not provider_info:\n                msg = f\"Invalid model provider: {self.agent_llm}\"\n                raise ValueError(msg)\n\n            component_class = provider_info.get(\"component_class\")\n            display_name = component_class.display_name\n            inputs = provider_info.get(\"inputs\")\n            prefix = provider_info.get(\"prefix\", \"\")\n\n            return self._build_llm_model(component_class, inputs, prefix), display_name\n\n        except Exception as e:\n            logger.error(f\"Error building {self.agent_llm} language model: {e!s}\")\n            msg = f\"Failed to initialize language model: {e!s}\"\n            raise ValueError(msg) from e\n\n    def _build_llm_model(self, component, inputs, prefix=\"\"):\n        model_kwargs = {input_.name: getattr(self, f\"{prefix}{input_.name}\") for input_ in inputs}\n        return component.set(**model_kwargs).build_model()\n\n    def set_component_params(self, component):\n        provider_info = MODEL_PROVIDERS_DICT.get(self.agent_llm)\n        if provider_info:\n            inputs = provider_info.get(\"inputs\")\n            prefix = provider_info.get(\"prefix\")\n            model_kwargs = {input_.name: getattr(self, f\"{prefix}{input_.name}\") for input_ in inputs}\n\n            return component.set(**model_kwargs)\n        return component\n\n    def delete_fields(self, build_config: dotdict, fields: dict | list[str]) -> None:\n        \"\"\"Delete specified fields from build_config.\"\"\"\n        for field in fields:\n            build_config.pop(field, None)\n\n    def update_input_types(self, build_config: dotdict) -> dotdict:\n        \"\"\"Update input types for all fields in build_config.\"\"\"\n        for key, value in build_config.items():\n            if isinstance(value, dict):\n                if value.get(\"input_types\") is None:\n                    build_config[key][\"input_types\"] = []\n            elif hasattr(value, \"input_types\") and value.input_types is None:\n                value.input_types = []\n        return build_config\n\n    async def update_build_config(\n        self, build_config: dotdict, field_value: str, field_name: str | None = None\n    ) -> dotdict:\n        # Iterate over all providers in the MODEL_PROVIDERS_DICT\n        # Existing logic for updating build_config\n        if field_name in (\"agent_llm\",):\n            build_config[\"agent_llm\"][\"value\"] = field_value\n            provider_info = MODEL_PROVIDERS_DICT.get(field_value)\n            if provider_info:\n                component_class = provider_info.get(\"component_class\")\n                if component_class and hasattr(component_class, \"update_build_config\"):\n                    # Call the component class's update_build_config method\n                    build_config = await update_component_build_config(\n                        component_class, build_config, field_value, \"model_name\"\n                    )\n\n            provider_configs: dict[str, tuple[dict, list[dict]]] = {\n                provider: (\n                    MODEL_PROVIDERS_DICT[provider][\"fields\"],\n                    [\n                        MODEL_PROVIDERS_DICT[other_provider][\"fields\"]\n                        for other_provider in MODEL_PROVIDERS_DICT\n                        if other_provider != provider\n                    ],\n                )\n                for provider in MODEL_PROVIDERS_DICT\n            }\n            if field_value in provider_configs:\n                fields_to_add, fields_to_delete = provider_configs[field_value]\n\n                # Delete fields from other providers\n                for fields in fields_to_delete:\n                    self.delete_fields(build_config, fields)\n\n                # Add provider-specific fields\n                if field_value == \"OpenAI\" and not any(field in build_config for field in fields_to_add):\n                    build_config.update(fields_to_add)\n                else:\n                    build_config.update(fields_to_add)\n                # Reset input types for agent_llm\n                build_config[\"agent_llm\"][\"input_types\"] = []\n            elif field_value == \"Custom\":\n                # Delete all provider fields\n                self.delete_fields(build_config, ALL_PROVIDER_FIELDS)\n                # Update with custom component\n                custom_component = DropdownInput(\n                    name=\"agent_llm\",\n                    display_name=\"Language Model\",\n                    options=[*sorted(MODEL_PROVIDERS_DICT.keys()), \"Custom\"],\n                    value=\"Custom\",\n                    real_time_refresh=True,\n                    input_types=[\"LanguageModel\"],\n                    options_metadata=[MODELS_METADATA[key] for key in sorted(MODELS_METADATA.keys())]\n                    + [{\"icon\": \"brain\"}],\n                )\n                build_config.update({\"agent_llm\": custom_component.to_dict()})\n            # Update input types for all fields\n            build_config = self.update_input_types(build_config)\n\n            # Validate required keys\n            default_keys = [\n                \"code\",\n                \"_type\",\n                \"agent_llm\",\n                \"tools\",\n                \"input_value\",\n                \"add_current_date_tool\",\n                \"system_prompt\",\n                \"agent_description\",\n                \"max_iterations\",\n                \"handle_parsing_errors\",\n                \"verbose\",\n            ]\n            missing_keys = [key for key in default_keys if key not in build_config]\n            if missing_keys:\n                msg = f\"Missing required keys in build_config: {missing_keys}\"\n                raise ValueError(msg)\n        if (\n            isinstance(self.agent_llm, str)\n            and self.agent_llm in MODEL_PROVIDERS_DICT\n            and field_name in MODEL_DYNAMIC_UPDATE_FIELDS\n        ):\n            provider_info = MODEL_PROVIDERS_DICT.get(self.agent_llm)\n            if provider_info:\n                component_class = provider_info.get(\"component_class\")\n                component_class = self.set_component_params(component_class)\n                prefix = provider_info.get(\"prefix\")\n                if component_class and hasattr(component_class, \"update_build_config\"):\n                    # Call each component class's update_build_config method\n                    # remove the prefix from the field_name\n                    if isinstance(field_name, str) and isinstance(prefix, str):\n                        field_name = field_name.replace(prefix, \"\")\n                    build_config = await update_component_build_config(\n                        component_class, build_config, field_value, \"model_name\"\n                    )\n        return dotdict({k: v.to_dict() if hasattr(v, \"to_dict\") else v for k, v in build_config.items()})\n"
              },
              "handle_parsing_errors": {
                "_input_type": "BoolInput",
                "advanced": true,
                "display_name": "Handle Parse Errors",
                "dynamic": false,
                "info": "Should the Agent fix errors when reading user input for better processing?",
                "list": false,
                "list_add_label": "Add More",
                "name": "handle_parsing_errors",
                "placeholder": "",
                "required": false,
                "show": true,
                "title_case": false,
                "tool_mode": false,
                "trace_as_metadata": true,
                "type": "bool",
                "value": true
              },
              "input_value": {
                "_input_type": "MessageTextInput",
                "advanced": false,
                "display_name": "Input",
                "dynamic": false,
                "info": "The input provided by the user for the agent to process.",
                "input_types": [
                  "Message"
                ],
                "list": false,
                "list_add_label": "Add More",
                "load_from_db": false,
                "name": "input_value",
                "placeholder": "",
                "required": false,
                "show": true,
                "title_case": false,
                "tool_mode": true,
                "trace_as_input": true,
                "trace_as_metadata": true,
                "type": "str",
                "value": ""
              },
              "json_mode": {
                "_input_type": "BoolInput",
                "advanced": true,
                "display_name": "JSON Mode",
                "dynamic": false,
                "info": "If True, it will output JSON regardless of passing a schema.",
                "list": false,
                "list_add_label": "Add More",
                "name": "json_mode",
                "placeholder": "",
                "required": false,
                "show": true,
                "title_case": false,
                "tool_mode": false,
                "trace_as_metadata": true,
                "type": "bool",
                "value": false
              },
              "max_iterations": {
                "_input_type": "IntInput",
                "advanced": true,
                "display_name": "Max Iterations",
                "dynamic": false,
                "info": "The maximum number of attempts the agent can make to complete its task before it stops.",
                "list": false,
                "list_add_label": "Add More",
                "name": "max_iterations",
                "placeholder": "",
                "required": false,
                "show": true,
                "title_case": false,
                "tool_mode": false,
                "trace_as_metadata": true,
                "type": "int",
                "value": 15
              },
              "max_retries": {
                "_input_type": "IntInput",
                "advanced": true,
                "display_name": "Max Retries",
                "dynamic": false,
                "info": "The maximum number of retries to make when generating.",
                "list": false,
                "list_add_label": "Add More",
                "name": "max_retries",
                "placeholder": "",
                "required": false,
                "show": true,
                "title_case": false,
                "tool_mode": false,
                "trace_as_metadata": true,
                "type": "int",
                "value": 5
              },
              "max_tokens": {
                "_input_type": "IntInput",
                "advanced": true,
                "display_name": "Max Tokens",
                "dynamic": false,
                "info": "The maximum number of tokens to generate. Set to 0 for unlimited tokens.",
                "list": false,
                "list_add_label": "Add More",
                "name": "max_tokens",
                "placeholder": "",
                "range_spec": {
                  "max": 128000,
                  "min": 0,
                  "step": 0.1,
                  "step_type": "float"
                },
                "required": false,
                "show": true,
                "title_case": false,
                "tool_mode": false,
                "trace_as_metadata": true,
                "type": "int",
                "value": ""
              },
              "memory": {
                "_input_type": "HandleInput",
                "advanced": true,
                "display_name": "External Memory",
                "dynamic": false,
                "info": "Retrieve messages from an external memory. If empty, it will use the Langflow tables.",
                "input_types": [
                  "Memory"
                ],
                "list": false,
                "list_add_label": "Add More",
                "name": "memory",
                "placeholder": "",
                "required": false,
                "show": true,
                "title_case": false,
                "trace_as_metadata": true,
                "type": "other",
                "value": ""
              },
              "model_kwargs": {
                "_input_type": "DictInput",
                "advanced": true,
                "display_name": "Model Kwargs",
                "dynamic": false,
                "info": "Additional keyword arguments to pass to the model.",
                "list": false,
                "list_add_label": "Add More",
                "name": "model_kwargs",
                "placeholder": "",
                "required": false,
                "show": true,
                "title_case": false,
                "tool_mode": false,
                "trace_as_input": true,
                "type": "dict",
                "value": {}
              },
              "model_name": {
                "_input_type": "DropdownInput",
                "advanced": false,
                "combobox": true,
                "dialog_inputs": {},
                "display_name": "Model Name",
                "dynamic": false,
                "info": "To see the model names, first choose a provider. Then, enter your API key and click the refresh button next to the model name.",
                "name": "model_name",
                "options": [
                  "gpt-4o-mini",
                  "gpt-4o",
                  "gpt-4.5-preview",
                  "gpt-4-turbo",
                  "gpt-4-turbo-preview",
                  "gpt-4",
                  "gpt-3.5-turbo"
                ],
                "options_metadata": [],
                "placeholder": "",
                "real_time_refresh": false,
                "required": false,
                "show": true,
                "title_case": false,
                "tool_mode": false,
                "trace_as_metadata": true,
                "type": "str",
                "value": "gpt-4o"
              },
              "n_messages": {
                "_input_type": "IntInput",
                "advanced": true,
                "display_name": "Number of Messages",
                "dynamic": false,
                "info": "Number of messages to retrieve.",
                "list": false,
                "list_add_label": "Add More",
                "name": "n_messages",
                "placeholder": "",
                "required": false,
                "show": true,
                "title_case": false,
                "tool_mode": false,
                "trace_as_metadata": true,
                "type": "int",
                "value": 100
              },
              "openai_api_base": {
                "_input_type": "StrInput",
                "advanced": true,
                "display_name": "OpenAI API Base",
                "dynamic": false,
                "info": "The base URL of the OpenAI API. Defaults to https://api.openai.com/v1. You can change this to use other APIs like JinaChat, LocalAI and Prem.",
                "list": false,
                "list_add_label": "Add More",
                "load_from_db": false,
                "name": "openai_api_base",
                "placeholder": "",
                "required": false,
                "show": true,
                "title_case": false,
                "tool_mode": false,
                "trace_as_metadata": true,
                "type": "str",
                "value": ""
              },
              "order": {
                "_input_type": "DropdownInput",
                "advanced": true,
                "combobox": false,
                "dialog_inputs": {},
                "display_name": "Order",
                "dynamic": false,
                "info": "Order of the messages.",
                "name": "order",
                "options": [
                  "Ascending",
                  "Descending"
                ],
                "options_metadata": [],
                "placeholder": "",
                "required": false,
                "show": true,
                "title_case": false,
                "tool_mode": true,
                "trace_as_metadata": true,
                "type": "str",
                "value": "Ascending"
              },
              "seed": {
                "_input_type": "IntInput",
                "advanced": true,
                "display_name": "Seed",
                "dynamic": false,
                "info": "The seed controls the reproducibility of the job.",
                "list": false,
                "list_add_label": "Add More",
                "name": "seed",
                "placeholder": "",
                "required": false,
                "show": true,
                "title_case": false,
                "tool_mode": false,
                "trace_as_metadata": true,
                "type": "int",
                "value": 1
              },
              "sender": {
                "_input_type": "DropdownInput",
                "advanced": true,
                "combobox": false,
                "dialog_inputs": {},
                "display_name": "Sender Type",
                "dynamic": false,
                "info": "Filter by sender type.",
                "name": "sender",
                "options": [
                  "Machine",
                  "User",
                  "Machine and User"
                ],
                "options_metadata": [],
                "placeholder": "",
                "required": false,
                "show": true,
                "title_case": false,
                "tool_mode": false,
                "trace_as_metadata": true,
                "type": "str",
                "value": "Machine and User"
              },
              "sender_name": {
                "_input_type": "MessageTextInput",
                "advanced": true,
                "display_name": "Sender Name",
                "dynamic": false,
                "info": "Filter by sender name.",
                "input_types": [
                  "Message"
                ],
                "list": false,
                "list_add_label": "Add More",
                "load_from_db": false,
                "name": "sender_name",
                "placeholder": "",
                "required": false,
                "show": true,
                "title_case": false,
                "tool_mode": false,
                "trace_as_input": true,
                "trace_as_metadata": true,
                "type": "str",
                "value": ""
              },
              "session_id": {
                "_input_type": "MessageTextInput",
                "advanced": true,
                "display_name": "Session ID",
                "dynamic": false,
                "info": "The session ID of the chat. If empty, the current session ID parameter will be used.",
                "input_types": [
                  "Message"
                ],
                "list": false,
                "list_add_label": "Add More",
                "load_from_db": false,
                "name": "session_id",
                "placeholder": "",
                "required": false,
                "show": true,
                "title_case": false,
                "tool_mode": false,
                "trace_as_input": true,
                "trace_as_metadata": true,
                "type": "str",
                "value": ""
              },
              "system_prompt": {
                "_input_type": "MultilineInput",
                "advanced": false,
                "copy_field": false,
                "display_name": "Agent Instructions",
                "dynamic": false,
                "info": "System Prompt: Initial instructions and context provided to guide the agent's behavior.",
                "input_types": [
                  "Message"
                ],
                "list": false,
                "list_add_label": "Add More",
                "load_from_db": false,
                "multiline": true,
                "name": "system_prompt",
                "placeholder": "",
                "required": false,
                "show": true,
                "title_case": false,
                "tool_mode": false,
                "trace_as_input": true,
                "trace_as_metadata": true,
                "type": "str",
                "value": "You are an Amazing Travel Concierge, a specialist in travel planning and logistics with decades of experience. Your goal is to create the most amazing travel itineraries with budget and packing suggestions for the city. Expand the city guide into a full 7-day travel itinerary with detailed per-day plans. Include weather forecasts, places to eat, packing suggestions, and a budget breakdown. Suggest actual places to visit, hotels to stay, and restaurants to go to. Your final output should be a complete expanded travel plan, formatted as markdown, encompassing a daily schedule, anticipated weather conditions, recommended clothing and items to pack, and a detailed budget."
              },
              "temperature": {
                "_input_type": "SliderInput",
                "advanced": true,
                "display_name": "Temperature",
                "dynamic": false,
                "info": "",
                "max_label": "",
                "max_label_icon": "",
                "min_label": "",
                "min_label_icon": "",
                "name": "temperature",
                "placeholder": "",
                "range_spec": {
                  "max": 1,
                  "min": 0,
                  "step": 0.01,
                  "step_type": "float"
                },
                "required": false,
                "show": true,
                "slider_buttons": false,
                "slider_buttons_options": [],
                "slider_input": false,
                "title_case": false,
                "tool_mode": false,
                "type": "slider",
                "value": 0.1
              },
              "template": {
                "_input_type": "MultilineInput",
                "advanced": true,
                "copy_field": false,
                "display_name": "Template",
                "dynamic": false,
                "info": "The template to use for formatting the data. It can contain the keys {text}, {sender} or any other key in the message data.",
                "input_types": [
                  "Message"
                ],
                "list": false,
                "list_add_label": "Add More",
                "load_from_db": false,
                "multiline": true,
                "name": "template",
                "placeholder": "",
                "required": false,
                "show": true,
                "title_case": false,
                "tool_mode": false,
                "trace_as_input": true,
                "trace_as_metadata": true,
                "type": "str",
                "value": "{sender_name}: {text}"
              },
              "timeout": {
                "_input_type": "IntInput",
                "advanced": true,
                "display_name": "Timeout",
                "dynamic": false,
                "info": "The timeout for requests to OpenAI completion API.",
                "list": false,
                "list_add_label": "Add More",
                "name": "timeout",
                "placeholder": "",
                "required": false,
                "show": true,
                "title_case": false,
                "tool_mode": false,
                "trace_as_metadata": true,
                "type": "int",
                "value": 700
              },
              "tools": {
                "_input_type": "HandleInput",
                "advanced": false,
                "display_name": "Tools",
                "dynamic": false,
                "info": "These are the tools that the agent can use to help with tasks.",
                "input_types": [
                  "Tool"
                ],
                "list": true,
                "list_add_label": "Add More",
                "name": "tools",
                "placeholder": "",
                "required": false,
                "show": true,
                "title_case": false,
                "trace_as_metadata": true,
                "type": "other",
                "value": ""
              },
              "verbose": {
                "_input_type": "BoolInput",
                "advanced": true,
                "display_name": "Verbose",
                "dynamic": false,
                "info": "",
                "list": false,
                "list_add_label": "Add More",
                "name": "verbose",
                "placeholder": "",
                "required": false,
                "show": true,
                "title_case": false,
                "tool_mode": false,
                "trace_as_metadata": true,
                "type": "bool",
                "value": true
              }
            },
            "tool_mode": false
          },
          "showNode": true,
          "type": "Agent"
        },
        "dragging": false,
        "id": "Agent-ZvLnB",
        "measured": {
          "height": 698,
          "width": 360
        },
        "position": {
          "x": 3936.123532016018,
          "y": 356.3534774464019
        },
        "selected": false,
        "type": "genericNode"
      }
    ],
    "viewport": {
      "x": -473.30523608095336,
      "y": 108.76117467654905,
      "zoom": 0.41164535038506667
    }
  },
  "description": "Create a travel planning chatbot that uses specialized agents to craft personalized trip itineraries.",
  "endpoint_name": null,
  "id": "bb57ce7a-13e0-40c0-9e7a-7783fd6f32e8",
  "is_component": false,
  "last_tested_version": "1.2.0",
  "name": "Travel Planning Agents",
  "tags": [
    "agents",
    "openai"
  ]
}<|MERGE_RESOLUTION|>--- conflicted
+++ resolved
@@ -1003,14 +1003,8 @@
             "legacy": false,
             "lf_version": "1.2.0",
             "metadata": {},
-<<<<<<< HEAD
-            "output_types": [
-              "agent"
-            ],
-=======
             "minimized": false,
             "output_types": [],
->>>>>>> 8e31fc5a
             "outputs": [
               {
                 "allows_loop": false,
@@ -1832,14 +1826,8 @@
             "legacy": false,
             "lf_version": "1.2.0",
             "metadata": {},
-<<<<<<< HEAD
-            "output_types": [
-              "agent"
-            ],
-=======
             "minimized": false,
             "output_types": [],
->>>>>>> 8e31fc5a
             "outputs": [
               {
                 "allows_loop": false,
@@ -2535,14 +2523,8 @@
             "legacy": false,
             "lf_version": "1.2.0",
             "metadata": {},
-<<<<<<< HEAD
-            "output_types": [
-              "agent"
-            ],
-=======
             "minimized": false,
             "output_types": [],
->>>>>>> 8e31fc5a
             "outputs": [
               {
                 "allows_loop": false,
