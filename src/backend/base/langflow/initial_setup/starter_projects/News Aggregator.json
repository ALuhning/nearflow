--- conflicted
+++ resolved
@@ -939,7 +939,9 @@
             "lf_version": "1.2.0",
             "metadata": {},
             "minimized": false,
-            "output_types": [],
+            "output_types": [
+              "agent"
+            ],
             "outputs": [
               {
                 "allows_loop": false,
@@ -1235,106 +1237,9 @@
                 "trace_as_metadata": true,
                 "type": "other",
                 "value": ""
-<<<<<<< HEAD
-              }
-            },
-            "tool_mode": false
-          },
-          "showNode": false,
-          "type": "ChatOutput"
-        },
-        "dragging": false,
-        "id": "ChatOutput-SyzjF",
-        "measured": {
-          "height": 66,
-          "width": 192
-        },
-        "position": {
-          "x": 1564.8269684087277,
-          "y": 540
-        },
-        "selected": false,
-        "type": "genericNode"
-      },
-      {
-        "data": {
-          "id": "Agent-VOnBt",
-          "node": {
-            "base_classes": [
-              "Message"
-            ],
-            "beta": false,
-            "category": "agents",
-            "conditional_paths": [],
-            "custom_fields": {},
-            "description": "Define the agent's instructions, then enter a task to complete using tools.",
-            "display_name": "Agent",
-            "documentation": "",
-            "edited": false,
-            "field_order": [
-              "agent_llm",
-              "max_tokens",
-              "model_kwargs",
-              "json_mode",
-              "model_name",
-              "openai_api_base",
-              "api_key",
-              "temperature",
-              "seed",
-              "max_retries",
-              "timeout",
-              "system_prompt",
-              "tools",
-              "input_value",
-              "handle_parsing_errors",
-              "verbose",
-              "max_iterations",
-              "agent_description",
-              "memory",
-              "sender",
-              "sender_name",
-              "n_messages",
-              "session_id",
-              "order",
-              "template",
-              "add_current_date_tool"
-            ],
-            "frozen": false,
-            "icon": "bot",
-            "key": "Agent",
-            "legacy": false,
-            "lf_version": "1.1.5",
-            "metadata": {},
-            "minimized": false,
-            "output_types": [
-              "agent"
-            ],
-            "outputs": [
-              {
-                "allows_loop": false,
-                "cache": true,
-                "display_name": "Response",
-                "method": "message_response",
-                "name": "response",
-                "selected": "Message",
-                "tool_mode": true,
-                "types": [
-                  "Message"
-                ],
-                "value": "__UNDEFINED__"
-              }
-            ],
-            "pinned": false,
-            "score": 1.1732828199964098e-19,
-            "template": {
-              "_type": "Component",
-              "add_current_date_tool": {
-                "_input_type": "BoolInput",
-=======
               },
               "model_kwargs": {
                 "_input_type": "DictInput",
->>>>>>> 8e31fc5a
                 "advanced": true,
                 "display_name": "Model Kwargs",
                 "dynamic": false,
