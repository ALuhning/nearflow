{
  "data": {
    "edges": [
      {
        "animated": false,
        "data": {
          "sourceHandle": {
            "dataType": "URL",
            "id": "URL-eEDon",
            "name": "component_as_tool",
            "output_types": [
              "Tool"
            ]
          },
          "targetHandle": {
            "fieldName": "tools",
            "id": "Agent-8k2Yj",
            "inputTypes": [
              "Tool"
            ],
            "type": "other"
          }
        },
        "id": "xy-edge__URL-eEDon{œdataTypeœ:œURLœ,œidœ:œURL-eEDonœ,œnameœ:œcomponent_as_toolœ,œoutput_typesœ:[œToolœ]}-Agent-8k2Yj{œfieldNameœ:œtoolsœ,œidœ:œAgent-8k2Yjœ,œinputTypesœ:[œToolœ],œtypeœ:œotherœ}",
        "selected": false,
        "source": "URL-eEDon",
        "sourceHandle": "{œdataTypeœ: œURLœ, œidœ: œURL-eEDonœ, œnameœ: œcomponent_as_toolœ, œoutput_typesœ: [œToolœ]}",
        "target": "Agent-8k2Yj",
        "targetHandle": "{œfieldNameœ: œtoolsœ, œidœ: œAgent-8k2Yjœ, œinputTypesœ: [œToolœ], œtypeœ: œotherœ}"
      },
      {
        "animated": false,
        "data": {
          "sourceHandle": {
            "dataType": "CalculatorComponent",
            "id": "CalculatorComponent-zU3QI",
            "name": "component_as_tool",
            "output_types": [
              "Tool"
            ]
          },
          "targetHandle": {
            "fieldName": "tools",
            "id": "Agent-8k2Yj",
            "inputTypes": [
              "Tool"
            ],
            "type": "other"
          }
        },
        "id": "xy-edge__CalculatorComponent-zU3QI{œdataTypeœ:œCalculatorComponentœ,œidœ:œCalculatorComponent-zU3QIœ,œnameœ:œcomponent_as_toolœ,œoutput_typesœ:[œToolœ]}-Agent-8k2Yj{œfieldNameœ:œtoolsœ,œidœ:œAgent-8k2Yjœ,œinputTypesœ:[œToolœ],œtypeœ:œotherœ}",
        "selected": false,
        "source": "CalculatorComponent-zU3QI",
        "sourceHandle": "{œdataTypeœ: œCalculatorComponentœ, œidœ: œCalculatorComponent-zU3QIœ, œnameœ: œcomponent_as_toolœ, œoutput_typesœ: [œToolœ]}",
        "target": "Agent-8k2Yj",
        "targetHandle": "{œfieldNameœ: œtoolsœ, œidœ: œAgent-8k2Yjœ, œinputTypesœ: [œToolœ], œtypeœ: œotherœ}"
      },
      {
        "animated": false,
        "data": {
          "sourceHandle": {
            "dataType": "ChatInput",
            "id": "ChatInput-sYodl",
            "name": "message",
            "output_types": [
              "Message"
            ]
          },
          "targetHandle": {
            "fieldName": "input_value",
            "id": "Agent-8k2Yj",
            "inputTypes": [
              "Message"
            ],
            "type": "str"
          }
        },
        "id": "xy-edge__ChatInput-sYodl{œdataTypeœ:œChatInputœ,œidœ:œChatInput-sYodlœ,œnameœ:œmessageœ,œoutput_typesœ:[œMessageœ]}-Agent-8k2Yj{œfieldNameœ:œinput_valueœ,œidœ:œAgent-8k2Yjœ,œinputTypesœ:[œMessageœ],œtypeœ:œstrœ}",
        "selected": false,
        "source": "ChatInput-sYodl",
        "sourceHandle": "{œdataTypeœ: œChatInputœ, œidœ: œChatInput-sYodlœ, œnameœ: œmessageœ, œoutput_typesœ: [œMessageœ]}",
        "target": "Agent-8k2Yj",
        "targetHandle": "{œfieldNameœ: œinput_valueœ, œidœ: œAgent-8k2Yjœ, œinputTypesœ: [œMessageœ], œtypeœ: œstrœ}"
      },
      {
        "data": {
          "sourceHandle": {
            "dataType": "Agent",
            "id": "Agent-8k2Yj",
            "name": "response",
            "output_types": [
              "Message"
            ]
          },
          "targetHandle": {
            "fieldName": "input_value",
            "id": "ChatOutput-IwY9Y",
            "inputTypes": [
              "Data",
              "DataFrame",
              "Message"
            ],
            "type": "other"
          }
        },
        "id": "xy-edge__Agent-8k2Yj{œdataTypeœ:œAgentœ,œidœ:œAgent-8k2Yjœ,œnameœ:œresponseœ,œoutput_typesœ:[œMessageœ]}-ChatOutput-IwY9Y{œfieldNameœ:œinput_valueœ,œidœ:œChatOutput-IwY9Yœ,œinputTypesœ:[œDataœ,œDataFrameœ,œMessageœ],œtypeœ:œotherœ}",
        "source": "Agent-8k2Yj",
        "sourceHandle": "{œdataTypeœ: œAgentœ, œidœ: œAgent-8k2Yjœ, œnameœ: œresponseœ, œoutput_typesœ: [œMessageœ]}",
        "target": "ChatOutput-IwY9Y",
        "targetHandle": "{œfieldNameœ: œinput_valueœ, œidœ: œChatOutput-IwY9Yœ, œinputTypesœ: [œDataœ, œDataFrameœ, œMessageœ], œtypeœ: œotherœ}"
      }
    ],
    "nodes": [
      {
        "data": {
          "description": "Load and retrieve data from specified URLs. Supports output in plain text, raw HTML, or JSON, with options for cleaning and separating multiple outputs.",
          "display_name": "URL",
          "id": "URL-eEDon",
          "node": {
            "base_classes": [
              "Data",
              "DataFrame",
              "Message"
            ],
            "beta": false,
            "conditional_paths": [],
            "custom_fields": {},
            "description": "Load and retrieve data from specified URLs. Supports output in plain text, raw HTML, or JSON, with options for cleaning and separating multiple outputs.",
            "display_name": "URL",
            "documentation": "",
            "edited": false,
            "field_order": [
              "urls",
              "format",
              "separator",
              "clean_extra_whitespace"
            ],
            "frozen": false,
            "icon": "layout-template",
            "legacy": false,
            "lf_version": "1.2.0",
            "metadata": {},
<<<<<<< HEAD
            "output_types": [
              "agent"
            ],
=======
            "minimized": false,
            "output_types": [],
>>>>>>> 8e31fc5a
            "outputs": [
              {
                "allows_loop": false,
                "cache": true,
                "display_name": "Toolset",
                "hidden": null,
                "method": "to_toolkit",
                "name": "component_as_tool",
                "required_inputs": null,
                "selected": "Tool",
                "tool_mode": true,
                "types": [
                  "Tool"
                ],
                "value": "__UNDEFINED__"
              }
            ],
            "pinned": false,
            "template": {
              "_type": "Component",
              "clean_extra_whitespace": {
                "_input_type": "BoolInput",
                "advanced": false,
                "display_name": "Clean Extra Whitespace",
                "dynamic": false,
                "info": "Whether to clean excessive blank lines in the text output. Only applies to 'Text' format.",
                "list": false,
                "list_add_label": "Add More",
                "name": "clean_extra_whitespace",
                "placeholder": "",
                "required": false,
                "show": true,
                "title_case": false,
                "tool_mode": false,
                "trace_as_metadata": true,
                "type": "bool",
                "value": true
              },
              "code": {
                "advanced": true,
                "dynamic": true,
                "fileTypes": [],
                "file_path": "",
                "info": "",
                "list": false,
                "load_from_db": false,
                "multiline": true,
                "name": "code",
                "password": false,
                "placeholder": "",
                "required": true,
                "show": true,
                "title_case": false,
                "type": "code",
                "value": "import asyncio\nimport json\nimport re\n\nimport aiohttp\nfrom langchain_community.document_loaders import AsyncHtmlLoader, WebBaseLoader\n\nfrom langflow.custom import Component\nfrom langflow.io import BoolInput, DropdownInput, MessageTextInput, Output, StrInput\nfrom langflow.schema import Data\nfrom langflow.schema.dataframe import DataFrame\nfrom langflow.schema.message import Message\n\n\nclass URLComponent(Component):\n    display_name = \"URL\"\n    description = (\n        \"Load and retrieve data from specified URLs. Supports output in plain text, raw HTML, \"\n        \"or JSON, with options for cleaning and separating multiple outputs.\"\n    )\n    icon = \"layout-template\"\n    name = \"URL\"\n\n    inputs = [\n        MessageTextInput(\n            name=\"urls\",\n            display_name=\"URLs\",\n            is_list=True,\n            tool_mode=True,\n            placeholder=\"Enter a URL...\",\n            list_add_label=\"Add URL\",\n        ),\n        DropdownInput(\n            name=\"format\",\n            display_name=\"Output Format\",\n            info=(\n                \"Output Format. Use 'Text' to extract text from the HTML, 'Raw HTML' for the raw HTML \"\n                \"content, or 'JSON' to extract JSON from the HTML.\"\n            ),\n            options=[\"Text\", \"Raw HTML\", \"JSON\"],\n            value=\"Text\",\n            real_time_refresh=True,\n        ),\n        StrInput(\n            name=\"separator\",\n            display_name=\"Separator\",\n            value=\"\\n\\n\",\n            show=True,\n            info=(\n                \"Specify the separator to use between multiple outputs. Default for Text is '\\\\n\\\\n'. \"\n                \"Default for Raw HTML is '\\\\n<!-- Separator -->\\\\n'.\"\n            ),\n        ),\n        BoolInput(\n            name=\"clean_extra_whitespace\",\n            display_name=\"Clean Extra Whitespace\",\n            value=True,\n            show=True,\n            info=\"Whether to clean excessive blank lines in the text output. Only applies to 'Text' format.\",\n        ),\n    ]\n\n    outputs = [\n        Output(display_name=\"Data\", name=\"data\", method=\"fetch_content\"),\n        Output(display_name=\"Text\", name=\"text\", method=\"fetch_content_text\"),\n        Output(display_name=\"DataFrame\", name=\"dataframe\", method=\"as_dataframe\"),\n    ]\n\n    async def validate_json_content(self, url: str) -> bool:\n        \"\"\"Validates if the URL content is actually JSON.\"\"\"\n        try:\n            async with aiohttp.ClientSession() as session, session.get(url) as response:\n                http_ok = 200\n                if response.status != http_ok:\n                    return False\n\n                content = await response.text()\n                try:\n                    json.loads(content)\n                except json.JSONDecodeError:\n                    return False\n                else:\n                    return True\n        except (aiohttp.ClientError, asyncio.TimeoutError):\n            # Log specific error for debugging if needed\n            return False\n\n    def update_build_config(self, build_config: dict, field_value: str, field_name: str | None = None) -> dict:\n        \"\"\"Dynamically update fields based on selected format.\"\"\"\n        if field_name == \"format\":\n            is_text_mode = field_value == \"Text\"\n            is_json_mode = field_value == \"JSON\"\n            build_config[\"separator\"][\"value\"] = \"\\n\\n\" if is_text_mode else \"\\n<!-- Separator -->\\n\"\n            build_config[\"clean_extra_whitespace\"][\"show\"] = is_text_mode\n            build_config[\"separator\"][\"show\"] = not is_json_mode\n        return build_config\n\n    def ensure_url(self, string: str) -> str:\n        \"\"\"Ensures the given string is a valid URL.\"\"\"\n        if not string.startswith((\"http://\", \"https://\")):\n            string = \"http://\" + string\n\n        url_regex = re.compile(\n            r\"^(https?:\\/\\/)?\"\n            r\"(www\\.)?\"\n            r\"([a-zA-Z0-9.-]+)\"\n            r\"(\\.[a-zA-Z]{2,})?\"\n            r\"(:\\d+)?\"\n            r\"(\\/[^\\s]*)?$\",\n            re.IGNORECASE,\n        )\n\n        error_msg = \"Invalid URL - \" + string\n        if not url_regex.match(string):\n            raise ValueError(error_msg)\n\n        return string\n\n    def fetch_content(self) -> list[Data]:\n        \"\"\"Fetch content based on selected format.\"\"\"\n        urls = list({self.ensure_url(url.strip()) for url in self.urls if url.strip()})\n\n        no_urls_msg = \"No valid URLs provided.\"\n        if not urls:\n            raise ValueError(no_urls_msg)\n\n        # If JSON format is selected, validate JSON content first\n        if self.format == \"JSON\":\n            for url in urls:\n                is_json = asyncio.run(self.validate_json_content(url))\n                if not is_json:\n                    error_msg = \"Invalid JSON content from URL - \" + url\n                    raise ValueError(error_msg)\n\n        if self.format == \"Raw HTML\":\n            loader = AsyncHtmlLoader(web_path=urls, encoding=\"utf-8\")\n        else:\n            loader = WebBaseLoader(web_paths=urls, encoding=\"utf-8\")\n\n        docs = loader.load()\n\n        if self.format == \"JSON\":\n            data = []\n            for doc in docs:\n                try:\n                    json_content = json.loads(doc.page_content)\n                    data_dict = {\"text\": json.dumps(json_content, indent=2), **json_content, **doc.metadata}\n                    data.append(Data(**data_dict))\n                except json.JSONDecodeError as err:\n                    source = doc.metadata.get(\"source\", \"unknown URL\")\n                    error_msg = \"Invalid JSON content from \" + source\n                    raise ValueError(error_msg) from err\n            return data\n\n        return [Data(text=doc.page_content, **doc.metadata) for doc in docs]\n\n    def fetch_content_text(self) -> Message:\n        \"\"\"Fetch content and return as formatted text.\"\"\"\n        data = self.fetch_content()\n\n        if self.format == \"JSON\":\n            text_list = [item.text for item in data]\n            result = \"\\n\".join(text_list)\n        else:\n            text_list = [item.text for item in data]\n            if self.format == \"Text\" and self.clean_extra_whitespace:\n                text_list = [re.sub(r\"\\n{3,}\", \"\\n\\n\", text) for text in text_list]\n            result = self.separator.join(text_list)\n\n        self.status = result\n        return Message(text=result)\n\n    def as_dataframe(self) -> DataFrame:\n        \"\"\"Return fetched content as a DataFrame.\"\"\"\n        return DataFrame(self.fetch_content())\n"
              },
              "format": {
                "_input_type": "DropdownInput",
                "advanced": false,
                "combobox": false,
                "dialog_inputs": {},
                "display_name": "Output Format",
                "dynamic": false,
                "info": "Output Format. Use 'Text' to extract text from the HTML, 'Raw HTML' for the raw HTML content, or 'JSON' to extract JSON from the HTML.",
                "name": "format",
                "options": [
                  "Text",
                  "Raw HTML",
                  "JSON"
                ],
                "options_metadata": [],
                "placeholder": "",
                "real_time_refresh": true,
                "required": false,
                "show": true,
                "title_case": false,
                "tool_mode": false,
                "trace_as_metadata": true,
                "type": "str",
                "value": "Text"
              },
              "separator": {
                "_input_type": "StrInput",
                "advanced": false,
                "display_name": "Separator",
                "dynamic": false,
                "info": "Specify the separator to use between multiple outputs. Default for Text is '\\n\\n'. Default for Raw HTML is '\\n<!-- Separator -->\\n'.",
                "list": false,
                "list_add_label": "Add More",
                "load_from_db": false,
                "name": "separator",
                "placeholder": "",
                "required": false,
                "show": true,
                "title_case": false,
                "tool_mode": false,
                "trace_as_metadata": true,
                "type": "str",
                "value": "\n\n"
              },
              "tools_metadata": {
                "_input_type": "TableInput",
                "advanced": false,
                "display_name": "Edit tools",
                "dynamic": false,
                "info": "",
                "is_list": true,
                "list_add_label": "Add More",
                "name": "tools_metadata",
                "placeholder": "",
                "real_time_refresh": true,
                "required": false,
                "show": true,
                "table_icon": "Hammer",
                "table_options": {
                  "block_add": true,
                  "block_delete": true,
                  "block_edit": true,
                  "block_filter": true,
                  "block_hide": true,
                  "block_select": true,
                  "block_sort": true,
                  "description": "Modify tool names and descriptions to help agents understand when to use each tool.",
                  "field_parsers": {
                    "commands": "commands",
                    "name": [
                      "snake_case",
                      "no_blank"
                    ]
                  },
                  "hide_options": true
                },
                "table_schema": {
                  "columns": [
                    {
                      "default": "None",
                      "description": "Specify the name of the tool.",
                      "disable_edit": false,
                      "display_name": "Tool Name",
                      "edit_mode": "inline",
                      "filterable": false,
                      "formatter": "text",
                      "hidden": false,
                      "name": "name",
                      "sortable": false,
                      "type": "str"
                    },
                    {
                      "default": "None",
                      "description": "Describe the purpose of the tool.",
                      "disable_edit": false,
                      "display_name": "Tool Description",
                      "edit_mode": "popover",
                      "filterable": false,
                      "formatter": "text",
                      "hidden": false,
                      "name": "description",
                      "sortable": false,
                      "type": "str"
                    },
                    {
                      "default": "None",
                      "description": "The default identifiers for the tools and cannot be changed.",
                      "disable_edit": true,
                      "display_name": "Tool Identifiers",
                      "edit_mode": "inline",
                      "filterable": false,
                      "formatter": "text",
                      "hidden": true,
                      "name": "tags",
                      "sortable": false,
                      "type": "str"
                    }
                  ]
                },
                "title_case": false,
                "tool_mode": false,
                "trace_as_metadata": true,
                "trigger_icon": "Hammer",
                "trigger_text": "",
                "type": "table",
                "value": [
                  {
                    "description": "fetch_content() - Load and retrieve data from specified URLs. Supports output in plain text, raw HTML, or JSON, with options for cleaning and separating multiple outputs.",
                    "name": "URL-fetch_content",
                    "tags": [
                      "URL-fetch_content"
                    ]
                  },
                  {
                    "description": "fetch_content_text() - Load and retrieve data from specified URLs. Supports output in plain text, raw HTML, or JSON, with options for cleaning and separating multiple outputs.",
                    "name": "URL-fetch_content_text",
                    "tags": [
                      "URL-fetch_content_text"
                    ]
                  },
                  {
                    "description": "as_dataframe() - Load and retrieve data from specified URLs. Supports output in plain text, raw HTML, or JSON, with options for cleaning and separating multiple outputs.",
                    "name": "URL-as_dataframe",
                    "tags": [
                      "URL-as_dataframe"
                    ]
                  }
                ]
              },
              "urls": {
                "_input_type": "MessageTextInput",
                "advanced": false,
                "display_name": "URLs",
                "dynamic": false,
                "info": "",
                "input_types": [
                  "Message"
                ],
                "list": true,
                "list_add_label": "Add URL",
                "load_from_db": false,
                "name": "urls",
                "placeholder": "Enter a URL...",
                "required": false,
                "show": true,
                "title_case": false,
                "tool_mode": true,
                "trace_as_input": true,
                "trace_as_metadata": true,
                "type": "str",
                "value": ""
              }
            },
            "tool_mode": true
          },
          "type": "URL"
        },
        "dragging": false,
        "id": "URL-eEDon",
        "measured": {
          "height": 590,
          "width": 320
        },
        "position": {
          "x": 1236.8269016193576,
          "y": -173.8644169438124
        },
        "selected": false,
        "type": "genericNode"
      },
      {
        "data": {
          "id": "note-BPPYH",
          "node": {
            "description": "# 📖 README\nRun an Agent with URL and Calculator tools available for its use. \nThe Agent decides which tool to use to solve a problem.\n## Quick start\n\n1. Add your OpenAI API key to the Agent.\n2. Open the Playground and chat with the Agent. Request some information about a recipe, and then ask to add two numbers together. In the responses, the Agent will use different tools to solve different problems.\n\n## Next steps\nConnect more tools to the Agent to create your perfect assistant.\n\nFor more, see the [Langflow docs](https://docs.langflow.org/agents-tool-calling-agent-component).",
            "display_name": "",
            "documentation": "",
            "template": {
              "backgroundColor": "neutral"
            }
          },
          "type": "note"
        },
        "dragging": false,
        "id": "note-BPPYH",
        "measured": {
          "height": 630,
          "width": 325
        },
        "position": {
          "x": 775.5268622081468,
          "y": 27.927425537464444
        },
        "selected": false,
        "type": "noteNode"
      },
      {
        "data": {
          "id": "note-8AvvZ",
          "node": {
            "description": "### 💡 Add your OpenAI API key here👇",
            "display_name": "",
            "documentation": "",
            "template": {
              "backgroundColor": "transparent"
            }
          },
          "type": "note"
        },
        "id": "note-8AvvZ",
        "measured": {
          "height": 324,
          "width": 324
        },
        "position": {
          "x": 1648.6876745095624,
          "y": 253.8646618156497
        },
        "selected": false,
        "type": "noteNode"
      },
      {
        "data": {
          "id": "CalculatorComponent-zU3QI",
          "node": {
            "base_classes": [
              "Data"
            ],
            "beta": false,
            "category": "tools",
            "conditional_paths": [],
            "custom_fields": {},
            "description": "Perform basic arithmetic operations on a given expression.",
            "display_name": "Calculator",
            "documentation": "",
            "edited": false,
            "field_order": [
              "expression"
            ],
            "frozen": false,
            "icon": "calculator",
            "key": "CalculatorComponent",
            "legacy": false,
            "lf_version": "1.2.0",
            "metadata": {},
            "minimized": false,
            "output_types": [],
            "outputs": [
              {
                "allows_loop": false,
                "cache": true,
                "display_name": "Toolset",
                "hidden": null,
                "method": "to_toolkit",
                "name": "component_as_tool",
                "required_inputs": null,
                "selected": "Tool",
                "tool_mode": true,
                "types": [
                  "Tool"
                ],
                "value": "__UNDEFINED__"
              }
            ],
            "pinned": false,
            "score": 0.001,
            "template": {
              "_type": "Component",
              "code": {
                "advanced": true,
                "dynamic": true,
                "fileTypes": [],
                "file_path": "",
                "info": "",
                "list": false,
                "load_from_db": false,
                "multiline": true,
                "name": "code",
                "password": false,
                "placeholder": "",
                "required": true,
                "show": true,
                "title_case": false,
                "type": "code",
                "value": "import ast\nimport operator\nfrom collections.abc import Callable\n\nfrom langflow.custom import Component\nfrom langflow.inputs import MessageTextInput\nfrom langflow.io import Output\nfrom langflow.schema import Data\n\n\nclass CalculatorComponent(Component):\n    display_name = \"Calculator\"\n    description = \"Perform basic arithmetic operations on a given expression.\"\n    icon = \"calculator\"\n\n    # Cache operators dictionary as a class variable\n    OPERATORS: dict[type[ast.operator], Callable] = {\n        ast.Add: operator.add,\n        ast.Sub: operator.sub,\n        ast.Mult: operator.mul,\n        ast.Div: operator.truediv,\n        ast.Pow: operator.pow,\n    }\n\n    inputs = [\n        MessageTextInput(\n            name=\"expression\",\n            display_name=\"Expression\",\n            info=\"The arithmetic expression to evaluate (e.g., '4*4*(33/22)+12-20').\",\n            tool_mode=True,\n        ),\n    ]\n\n    outputs = [\n        Output(display_name=\"Data\", name=\"result\", type_=Data, method=\"evaluate_expression\"),\n    ]\n\n    def _eval_expr(self, node: ast.AST) -> float:\n        \"\"\"Evaluate an AST node recursively.\"\"\"\n        if isinstance(node, ast.Constant):\n            if isinstance(node.value, int | float):\n                return float(node.value)\n            error_msg = f\"Unsupported constant type: {type(node.value).__name__}\"\n            raise TypeError(error_msg)\n        if isinstance(node, ast.Num):  # For backwards compatibility\n            if isinstance(node.n, int | float):\n                return float(node.n)\n            error_msg = f\"Unsupported number type: {type(node.n).__name__}\"\n            raise TypeError(error_msg)\n\n        if isinstance(node, ast.BinOp):\n            op_type = type(node.op)\n            if op_type not in self.OPERATORS:\n                error_msg = f\"Unsupported binary operator: {op_type.__name__}\"\n                raise TypeError(error_msg)\n\n            left = self._eval_expr(node.left)\n            right = self._eval_expr(node.right)\n            return self.OPERATORS[op_type](left, right)\n\n        error_msg = f\"Unsupported operation or expression type: {type(node).__name__}\"\n        raise TypeError(error_msg)\n\n    def evaluate_expression(self) -> Data:\n        \"\"\"Evaluate the mathematical expression and return the result.\"\"\"\n        try:\n            tree = ast.parse(self.expression, mode=\"eval\")\n            result = self._eval_expr(tree.body)\n\n            formatted_result = f\"{float(result):.6f}\".rstrip(\"0\").rstrip(\".\")\n            self.log(f\"Calculation result: {formatted_result}\")\n\n            self.status = formatted_result\n            return Data(data={\"result\": formatted_result})\n\n        except ZeroDivisionError:\n            error_message = \"Error: Division by zero\"\n            self.status = error_message\n            return Data(data={\"error\": error_message, \"input\": self.expression})\n\n        except (SyntaxError, TypeError, KeyError, ValueError, AttributeError, OverflowError) as e:\n            error_message = f\"Invalid expression: {e!s}\"\n            self.status = error_message\n            return Data(data={\"error\": error_message, \"input\": self.expression})\n\n    def build(self):\n        \"\"\"Return the main evaluation function.\"\"\"\n        return self.evaluate_expression\n"
              },
              "expression": {
                "_input_type": "MessageTextInput",
                "advanced": false,
                "display_name": "Expression",
                "dynamic": false,
                "info": "The arithmetic expression to evaluate (e.g., '4*4*(33/22)+12-20').",
                "input_types": [
                  "Message"
                ],
                "list": false,
                "list_add_label": "Add More",
                "load_from_db": false,
                "name": "expression",
                "placeholder": "",
                "required": false,
                "show": true,
                "title_case": false,
                "tool_mode": true,
                "trace_as_input": true,
                "trace_as_metadata": true,
                "type": "str",
                "value": ""
              },
              "tools_metadata": {
                "_input_type": "TableInput",
                "advanced": false,
                "display_name": "Edit tools",
                "dynamic": false,
                "info": "",
                "is_list": true,
                "list_add_label": "Add More",
                "name": "tools_metadata",
                "placeholder": "",
                "real_time_refresh": true,
                "required": false,
                "show": true,
                "table_icon": "Hammer",
                "table_options": {
                  "block_add": true,
                  "block_delete": true,
                  "block_edit": true,
                  "block_filter": true,
                  "block_hide": true,
                  "block_select": true,
                  "block_sort": true,
                  "description": "Modify tool names and descriptions to help agents understand when to use each tool.",
                  "field_parsers": {
                    "commands": "commands",
                    "name": [
                      "snake_case",
                      "no_blank"
                    ]
                  },
                  "hide_options": true
                },
                "table_schema": {
                  "columns": [
                    {
                      "default": "None",
                      "description": "Specify the name of the tool.",
                      "disable_edit": false,
                      "display_name": "Tool Name",
                      "edit_mode": "inline",
                      "filterable": false,
                      "formatter": "text",
                      "hidden": false,
                      "name": "name",
                      "sortable": false,
                      "type": "str"
                    },
                    {
                      "default": "None",
                      "description": "Describe the purpose of the tool.",
                      "disable_edit": false,
                      "display_name": "Tool Description",
                      "edit_mode": "popover",
                      "filterable": false,
                      "formatter": "text",
                      "hidden": false,
                      "name": "description",
                      "sortable": false,
                      "type": "str"
                    },
                    {
                      "default": "None",
                      "description": "The default identifiers for the tools and cannot be changed.",
                      "disable_edit": true,
                      "display_name": "Tool Identifiers",
                      "edit_mode": "inline",
                      "filterable": false,
                      "formatter": "text",
                      "hidden": true,
                      "name": "tags",
                      "sortable": false,
                      "type": "str"
                    },
                    {
                      "default": true,
                      "description": "Indicates whether the tool is currently active. Set to True to activate this tool.",
                      "disable_edit": false,
                      "display_name": "Enable",
                      "edit_mode": "popover",
                      "filterable": true,
                      "formatter": "boolean",
                      "hidden": false,
                      "name": "status",
                      "sortable": true,
                      "type": "boolean"
                    }
                  ]
                },
                "title_case": false,
                "tool_mode": false,
                "trace_as_metadata": true,
                "trigger_icon": "Hammer",
                "trigger_text": "",
                "type": "table",
                "value": [
                  {
                    "description": "evaluate_expression() - Perform basic arithmetic operations on a given expression.",
                    "name": "CalculatorComponent-evaluate_expression",
                    "status": true,
                    "tags": [
                      "CalculatorComponent-evaluate_expression"
                    ]
                  }
                ]
              }
            },
            "tool_mode": true
          },
          "showNode": true,
          "type": "CalculatorComponent"
        },
        "dragging": false,
        "id": "CalculatorComponent-zU3QI",
        "measured": {
          "height": 334,
          "width": 320
        },
        "position": {
          "x": 1233.166256931297,
          "y": 514.7544001650839
        },
        "selected": false,
        "type": "genericNode"
      },
      {
        "data": {
          "id": "Agent-8k2Yj",
          "node": {
            "base_classes": [
              "Message"
            ],
            "beta": false,
            "category": "agents",
            "conditional_paths": [],
            "custom_fields": {},
            "description": "Define the agent's instructions, then enter a task to complete using tools.",
            "display_name": "Agent",
            "documentation": "",
            "edited": false,
            "field_order": [
              "agent_llm",
              "max_tokens",
              "model_kwargs",
              "json_mode",
              "model_name",
              "openai_api_base",
              "api_key",
              "temperature",
              "seed",
              "max_retries",
              "timeout",
              "system_prompt",
              "tools",
              "input_value",
              "handle_parsing_errors",
              "verbose",
              "max_iterations",
              "agent_description",
              "memory",
              "sender",
              "sender_name",
              "n_messages",
              "session_id",
              "order",
              "template",
              "add_current_date_tool"
            ],
            "frozen": false,
            "icon": "bot",
            "key": "Agent",
            "legacy": false,
            "metadata": {},
            "minimized": false,
            "output_types": [],
            "outputs": [
              {
                "allows_loop": false,
                "cache": true,
                "display_name": "Response",
                "method": "message_response",
                "name": "response",
                "selected": "Message",
                "tool_mode": true,
                "types": [
                  "Message"
                ],
                "value": "__UNDEFINED__"
              }
            ],
            "pinned": false,
            "score": 1.1732828199964098e-19,
            "template": {
              "_type": "Component",
              "add_current_date_tool": {
                "_input_type": "BoolInput",
                "advanced": true,
                "display_name": "Current Date",
                "dynamic": false,
                "info": "If true, will add a tool to the agent that returns the current date.",
                "list": false,
                "list_add_label": "Add More",
                "name": "add_current_date_tool",
                "placeholder": "",
                "required": false,
                "show": true,
                "title_case": false,
                "tool_mode": false,
                "trace_as_metadata": true,
                "type": "bool",
                "value": true
              },
              "agent_description": {
                "_input_type": "MultilineInput",
                "advanced": true,
                "copy_field": false,
                "display_name": "Agent Description [Deprecated]",
                "dynamic": false,
                "info": "The description of the agent. This is only used when in Tool Mode. Defaults to 'A helpful assistant with access to the following tools:' and tools are added dynamically. This feature is deprecated and will be removed in future versions.",
                "input_types": [
                  "Message"
                ],
                "list": false,
                "list_add_label": "Add More",
                "load_from_db": false,
                "multiline": true,
                "name": "agent_description",
                "placeholder": "",
                "required": false,
                "show": true,
                "title_case": false,
                "tool_mode": false,
                "trace_as_input": true,
                "trace_as_metadata": true,
                "type": "str",
                "value": "A helpful assistant with access to the following tools:"
              },
              "agent_llm": {
                "_input_type": "DropdownInput",
                "advanced": false,
                "combobox": false,
                "dialog_inputs": {},
                "display_name": "Model Provider",
                "dynamic": false,
                "info": "The provider of the language model that the agent will use to generate responses.",
                "input_types": [],
                "name": "agent_llm",
                "options": [
                  "Amazon Bedrock",
                  "Anthropic",
                  "Azure OpenAI",
                  "Google Generative AI",
                  "Groq",
                  "NVIDIA",
                  "OpenAI",
                  "SambaNova",
                  "Custom"
                ],
                "options_metadata": [
                  {
                    "icon": "Amazon"
                  },
                  {
                    "icon": "Anthropic"
                  },
                  {
                    "icon": "Azure"
                  },
                  {
                    "icon": "GoogleGenerativeAI"
                  },
                  {
                    "icon": "Groq"
                  },
                  {
                    "icon": "NVIDIA"
                  },
                  {
                    "icon": "OpenAI"
                  },
                  {
                    "icon": "SambaNova"
                  },
                  {
                    "icon": "brain"
                  }
                ],
                "placeholder": "",
                "real_time_refresh": true,
                "required": false,
                "show": true,
                "title_case": false,
                "tool_mode": false,
                "trace_as_metadata": true,
                "type": "str",
                "value": "OpenAI"
              },
              "api_key": {
                "_input_type": "SecretStrInput",
                "advanced": false,
                "display_name": "OpenAI API Key",
                "dynamic": false,
                "info": "The OpenAI API Key to use for the OpenAI model.",
                "input_types": [
                  "Message"
                ],
                "load_from_db": true,
                "name": "api_key",
                "password": true,
                "placeholder": "",
                "required": true,
                "show": true,
                "title_case": false,
                "type": "str",
                "value": "OPENAI_API_KEY"
              },
              "code": {
                "advanced": true,
                "dynamic": true,
                "fileTypes": [],
                "file_path": "",
                "info": "",
                "list": false,
                "load_from_db": false,
                "multiline": true,
                "name": "code",
                "password": false,
                "placeholder": "",
                "required": true,
                "show": true,
                "title_case": false,
                "type": "code",
                "value": "from langchain_core.tools import StructuredTool\n\nfrom langflow.base.agents.agent import LCToolsAgentComponent\nfrom langflow.base.agents.events import ExceptionWithMessageError\nfrom langflow.base.models.model_input_constants import (\n    ALL_PROVIDER_FIELDS,\n    MODEL_DYNAMIC_UPDATE_FIELDS,\n    MODEL_PROVIDERS_DICT,\n    MODELS_METADATA,\n)\nfrom langflow.base.models.model_utils import get_model_name\nfrom langflow.components.helpers import CurrentDateComponent\nfrom langflow.components.helpers.memory import MemoryComponent\nfrom langflow.components.langchain_utilities.tool_calling import ToolCallingAgentComponent\nfrom langflow.custom.utils import update_component_build_config\nfrom langflow.io import BoolInput, DropdownInput, MultilineInput, Output\nfrom langflow.logging import logger\nfrom langflow.schema.dotdict import dotdict\nfrom langflow.schema.message import Message\n\n\ndef set_advanced_true(component_input):\n    component_input.advanced = True\n    return component_input\n\n\nclass AgentComponent(ToolCallingAgentComponent):\n    display_name: str = \"Agent\"\n    description: str = \"Define the agent's instructions, then enter a task to complete using tools.\"\n    icon = \"bot\"\n    beta = False\n    name = \"Agent\"\n\n    memory_inputs = [set_advanced_true(component_input) for component_input in MemoryComponent().inputs]\n\n    inputs = [\n        DropdownInput(\n            name=\"agent_llm\",\n            display_name=\"Model Provider\",\n            info=\"The provider of the language model that the agent will use to generate responses.\",\n            options=[*sorted(MODEL_PROVIDERS_DICT.keys()), \"Custom\"],\n            value=\"OpenAI\",\n            real_time_refresh=True,\n            input_types=[],\n            options_metadata=[MODELS_METADATA[key] for key in sorted(MODELS_METADATA.keys())] + [{\"icon\": \"brain\"}],\n        ),\n        *MODEL_PROVIDERS_DICT[\"OpenAI\"][\"inputs\"],\n        MultilineInput(\n            name=\"system_prompt\",\n            display_name=\"Agent Instructions\",\n            info=\"System Prompt: Initial instructions and context provided to guide the agent's behavior.\",\n            value=\"You are a helpful assistant that can use tools to answer questions and perform tasks.\",\n            advanced=False,\n        ),\n        *LCToolsAgentComponent._base_inputs,\n        *memory_inputs,\n        BoolInput(\n            name=\"add_current_date_tool\",\n            display_name=\"Current Date\",\n            advanced=True,\n            info=\"If true, will add a tool to the agent that returns the current date.\",\n            value=True,\n        ),\n    ]\n    outputs = [Output(name=\"response\", display_name=\"Response\", method=\"message_response\")]\n\n    async def message_response(self) -> Message:\n        try:\n            # Get LLM model and validate\n            llm_model, display_name = self.get_llm()\n            if llm_model is None:\n                msg = \"No language model selected. Please choose a model to proceed.\"\n                raise ValueError(msg)\n            self.model_name = get_model_name(llm_model, display_name=display_name)\n\n            # Get memory data\n            self.chat_history = await self.get_memory_data()\n\n            # Add current date tool if enabled\n            if self.add_current_date_tool:\n                if not isinstance(self.tools, list):  # type: ignore[has-type]\n                    self.tools = []\n                current_date_tool = (await CurrentDateComponent(**self.get_base_args()).to_toolkit()).pop(0)\n                if not isinstance(current_date_tool, StructuredTool):\n                    msg = \"CurrentDateComponent must be converted to a StructuredTool\"\n                    raise TypeError(msg)\n                self.tools.append(current_date_tool)\n\n            # Validate tools\n            if not self.tools:\n                msg = \"Tools are required to run the agent. Please add at least one tool.\"\n                raise ValueError(msg)\n\n            # Set up and run agent\n            self.set(\n                llm=llm_model,\n                tools=self.tools,\n                chat_history=self.chat_history,\n                input_value=self.input_value,\n                system_prompt=self.system_prompt,\n            )\n            agent = self.create_agent_runnable()\n            return await self.run_agent(agent)\n\n        except (ValueError, TypeError, KeyError) as e:\n            logger.error(f\"{type(e).__name__}: {e!s}\")\n            raise\n        except ExceptionWithMessageError as e:\n            logger.error(f\"ExceptionWithMessageError occurred: {e}\")\n            raise\n        except Exception as e:\n            logger.error(f\"Unexpected error: {e!s}\")\n            raise\n\n    async def get_memory_data(self):\n        memory_kwargs = {\n            component_input.name: getattr(self, f\"{component_input.name}\") for component_input in self.memory_inputs\n        }\n        # filter out empty values\n        memory_kwargs = {k: v for k, v in memory_kwargs.items() if v}\n\n        return await MemoryComponent(**self.get_base_args()).set(**memory_kwargs).retrieve_messages()\n\n    def get_llm(self):\n        if not isinstance(self.agent_llm, str):\n            return self.agent_llm, None\n\n        try:\n            provider_info = MODEL_PROVIDERS_DICT.get(self.agent_llm)\n            if not provider_info:\n                msg = f\"Invalid model provider: {self.agent_llm}\"\n                raise ValueError(msg)\n\n            component_class = provider_info.get(\"component_class\")\n            display_name = component_class.display_name\n            inputs = provider_info.get(\"inputs\")\n            prefix = provider_info.get(\"prefix\", \"\")\n\n            return self._build_llm_model(component_class, inputs, prefix), display_name\n\n        except Exception as e:\n            logger.error(f\"Error building {self.agent_llm} language model: {e!s}\")\n            msg = f\"Failed to initialize language model: {e!s}\"\n            raise ValueError(msg) from e\n\n    def _build_llm_model(self, component, inputs, prefix=\"\"):\n        model_kwargs = {input_.name: getattr(self, f\"{prefix}{input_.name}\") for input_ in inputs}\n        return component.set(**model_kwargs).build_model()\n\n    def set_component_params(self, component):\n        provider_info = MODEL_PROVIDERS_DICT.get(self.agent_llm)\n        if provider_info:\n            inputs = provider_info.get(\"inputs\")\n            prefix = provider_info.get(\"prefix\")\n            model_kwargs = {input_.name: getattr(self, f\"{prefix}{input_.name}\") for input_ in inputs}\n\n            return component.set(**model_kwargs)\n        return component\n\n    def delete_fields(self, build_config: dotdict, fields: dict | list[str]) -> None:\n        \"\"\"Delete specified fields from build_config.\"\"\"\n        for field in fields:\n            build_config.pop(field, None)\n\n    def update_input_types(self, build_config: dotdict) -> dotdict:\n        \"\"\"Update input types for all fields in build_config.\"\"\"\n        for key, value in build_config.items():\n            if isinstance(value, dict):\n                if value.get(\"input_types\") is None:\n                    build_config[key][\"input_types\"] = []\n            elif hasattr(value, \"input_types\") and value.input_types is None:\n                value.input_types = []\n        return build_config\n\n    async def update_build_config(\n        self, build_config: dotdict, field_value: str, field_name: str | None = None\n    ) -> dotdict:\n        # Iterate over all providers in the MODEL_PROVIDERS_DICT\n        # Existing logic for updating build_config\n        if field_name in (\"agent_llm\",):\n            build_config[\"agent_llm\"][\"value\"] = field_value\n            provider_info = MODEL_PROVIDERS_DICT.get(field_value)\n            if provider_info:\n                component_class = provider_info.get(\"component_class\")\n                if component_class and hasattr(component_class, \"update_build_config\"):\n                    # Call the component class's update_build_config method\n                    build_config = await update_component_build_config(\n                        component_class, build_config, field_value, \"model_name\"\n                    )\n\n            provider_configs: dict[str, tuple[dict, list[dict]]] = {\n                provider: (\n                    MODEL_PROVIDERS_DICT[provider][\"fields\"],\n                    [\n                        MODEL_PROVIDERS_DICT[other_provider][\"fields\"]\n                        for other_provider in MODEL_PROVIDERS_DICT\n                        if other_provider != provider\n                    ],\n                )\n                for provider in MODEL_PROVIDERS_DICT\n            }\n            if field_value in provider_configs:\n                fields_to_add, fields_to_delete = provider_configs[field_value]\n\n                # Delete fields from other providers\n                for fields in fields_to_delete:\n                    self.delete_fields(build_config, fields)\n\n                # Add provider-specific fields\n                if field_value == \"OpenAI\" and not any(field in build_config for field in fields_to_add):\n                    build_config.update(fields_to_add)\n                else:\n                    build_config.update(fields_to_add)\n                # Reset input types for agent_llm\n                build_config[\"agent_llm\"][\"input_types\"] = []\n            elif field_value == \"Custom\":\n                # Delete all provider fields\n                self.delete_fields(build_config, ALL_PROVIDER_FIELDS)\n                # Update with custom component\n                custom_component = DropdownInput(\n                    name=\"agent_llm\",\n                    display_name=\"Language Model\",\n                    options=[*sorted(MODEL_PROVIDERS_DICT.keys()), \"Custom\"],\n                    value=\"Custom\",\n                    real_time_refresh=True,\n                    input_types=[\"LanguageModel\"],\n                    options_metadata=[MODELS_METADATA[key] for key in sorted(MODELS_METADATA.keys())]\n                    + [{\"icon\": \"brain\"}],\n                )\n                build_config.update({\"agent_llm\": custom_component.to_dict()})\n            # Update input types for all fields\n            build_config = self.update_input_types(build_config)\n\n            # Validate required keys\n            default_keys = [\n                \"code\",\n                \"_type\",\n                \"agent_llm\",\n                \"tools\",\n                \"input_value\",\n                \"add_current_date_tool\",\n                \"system_prompt\",\n                \"agent_description\",\n                \"max_iterations\",\n                \"handle_parsing_errors\",\n                \"verbose\",\n            ]\n            missing_keys = [key for key in default_keys if key not in build_config]\n            if missing_keys:\n                msg = f\"Missing required keys in build_config: {missing_keys}\"\n                raise ValueError(msg)\n        if (\n            isinstance(self.agent_llm, str)\n            and self.agent_llm in MODEL_PROVIDERS_DICT\n            and field_name in MODEL_DYNAMIC_UPDATE_FIELDS\n        ):\n            provider_info = MODEL_PROVIDERS_DICT.get(self.agent_llm)\n            if provider_info:\n                component_class = provider_info.get(\"component_class\")\n                component_class = self.set_component_params(component_class)\n                prefix = provider_info.get(\"prefix\")\n                if component_class and hasattr(component_class, \"update_build_config\"):\n                    # Call each component class's update_build_config method\n                    # remove the prefix from the field_name\n                    if isinstance(field_name, str) and isinstance(prefix, str):\n                        field_name = field_name.replace(prefix, \"\")\n                    build_config = await update_component_build_config(\n                        component_class, build_config, field_value, \"model_name\"\n                    )\n        return dotdict({k: v.to_dict() if hasattr(v, \"to_dict\") else v for k, v in build_config.items()})\n"
              },
              "handle_parsing_errors": {
                "_input_type": "BoolInput",
                "advanced": true,
                "display_name": "Handle Parse Errors",
                "dynamic": false,
                "info": "Should the Agent fix errors when reading user input for better processing?",
                "list": false,
                "list_add_label": "Add More",
                "name": "handle_parsing_errors",
                "placeholder": "",
                "required": false,
                "show": true,
                "title_case": false,
                "tool_mode": false,
                "trace_as_metadata": true,
                "type": "bool",
                "value": true
              },
              "input_value": {
                "_input_type": "MessageTextInput",
                "advanced": false,
                "display_name": "Input",
                "dynamic": false,
                "info": "The input provided by the user for the agent to process.",
                "input_types": [
                  "Message"
                ],
                "list": false,
                "list_add_label": "Add More",
                "load_from_db": false,
                "name": "input_value",
                "placeholder": "",
                "required": false,
                "show": true,
                "title_case": false,
                "tool_mode": true,
                "trace_as_input": true,
                "trace_as_metadata": true,
                "type": "str",
                "value": ""
              },
              "json_mode": {
                "_input_type": "BoolInput",
                "advanced": true,
                "display_name": "JSON Mode",
                "dynamic": false,
                "info": "If True, it will output JSON regardless of passing a schema.",
                "list": false,
                "list_add_label": "Add More",
                "name": "json_mode",
                "placeholder": "",
                "required": false,
                "show": true,
                "title_case": false,
                "tool_mode": false,
                "trace_as_metadata": true,
                "type": "bool",
                "value": false
              },
              "max_iterations": {
                "_input_type": "IntInput",
                "advanced": true,
                "display_name": "Max Iterations",
                "dynamic": false,
                "info": "The maximum number of attempts the agent can make to complete its task before it stops.",
                "list": false,
                "list_add_label": "Add More",
                "name": "max_iterations",
                "placeholder": "",
                "required": false,
                "show": true,
                "title_case": false,
                "tool_mode": false,
                "trace_as_metadata": true,
                "type": "int",
                "value": 15
              },
              "max_retries": {
                "_input_type": "IntInput",
                "advanced": true,
                "display_name": "Max Retries",
                "dynamic": false,
                "info": "The maximum number of retries to make when generating.",
                "list": false,
                "list_add_label": "Add More",
                "name": "max_retries",
                "placeholder": "",
                "required": false,
                "show": true,
                "title_case": false,
                "tool_mode": false,
                "trace_as_metadata": true,
                "type": "int",
                "value": 5
              },
              "max_tokens": {
                "_input_type": "IntInput",
                "advanced": true,
                "display_name": "Max Tokens",
                "dynamic": false,
                "info": "The maximum number of tokens to generate. Set to 0 for unlimited tokens.",
                "list": false,
                "list_add_label": "Add More",
                "name": "max_tokens",
                "placeholder": "",
                "range_spec": {
                  "max": 128000,
                  "min": 0,
                  "step": 0.1,
                  "step_type": "float"
                },
                "required": false,
                "show": true,
                "title_case": false,
                "tool_mode": false,
                "trace_as_metadata": true,
                "type": "int",
                "value": ""
              },
              "memory": {
                "_input_type": "HandleInput",
                "advanced": true,
                "display_name": "External Memory",
                "dynamic": false,
                "info": "Retrieve messages from an external memory. If empty, it will use the Langflow tables.",
                "input_types": [
                  "Memory"
                ],
                "list": false,
                "list_add_label": "Add More",
                "name": "memory",
                "placeholder": "",
                "required": false,
                "show": true,
                "title_case": false,
                "trace_as_metadata": true,
                "type": "other",
                "value": ""
              },
              "model_kwargs": {
                "_input_type": "DictInput",
                "advanced": true,
                "display_name": "Model Kwargs",
                "dynamic": false,
                "info": "Additional keyword arguments to pass to the model.",
                "list": false,
                "list_add_label": "Add More",
                "name": "model_kwargs",
                "placeholder": "",
                "required": false,
                "show": true,
                "title_case": false,
                "tool_mode": false,
                "trace_as_input": true,
                "type": "dict",
                "value": {}
              },
              "model_name": {
                "_input_type": "DropdownInput",
                "advanced": false,
                "combobox": true,
                "dialog_inputs": {},
                "display_name": "Model Name",
                "dynamic": false,
                "info": "To see the model names, first choose a provider. Then, enter your API key and click the refresh button next to the model name.",
                "name": "model_name",
                "options": [
                  "gpt-4o-mini",
                  "gpt-4o",
                  "gpt-4.5-preview",
                  "gpt-4-turbo",
                  "gpt-4-turbo-preview",
                  "gpt-4",
                  "gpt-3.5-turbo"
                ],
                "options_metadata": [],
                "placeholder": "",
                "real_time_refresh": false,
                "required": false,
                "show": true,
                "title_case": false,
                "tool_mode": false,
                "trace_as_metadata": true,
                "type": "str",
                "value": "gpt-4o"
              },
              "n_messages": {
                "_input_type": "IntInput",
                "advanced": true,
                "display_name": "Number of Messages",
                "dynamic": false,
                "info": "Number of messages to retrieve.",
                "list": false,
                "list_add_label": "Add More",
                "name": "n_messages",
                "placeholder": "",
                "required": false,
                "show": true,
                "title_case": false,
                "tool_mode": false,
                "trace_as_metadata": true,
                "type": "int",
                "value": 100
              },
              "openai_api_base": {
                "_input_type": "StrInput",
                "advanced": true,
                "display_name": "OpenAI API Base",
                "dynamic": false,
                "info": "The base URL of the OpenAI API. Defaults to https://api.openai.com/v1. You can change this to use other APIs like JinaChat, LocalAI and Prem.",
                "list": false,
                "list_add_label": "Add More",
                "load_from_db": false,
                "name": "openai_api_base",
                "placeholder": "",
                "required": false,
                "show": true,
                "title_case": false,
                "tool_mode": false,
                "trace_as_metadata": true,
                "type": "str",
                "value": ""
              },
              "order": {
                "_input_type": "DropdownInput",
                "advanced": true,
                "combobox": false,
                "dialog_inputs": {},
                "display_name": "Order",
                "dynamic": false,
                "info": "Order of the messages.",
                "name": "order",
                "options": [
                  "Ascending",
                  "Descending"
                ],
                "options_metadata": [],
                "placeholder": "",
                "required": false,
                "show": true,
                "title_case": false,
                "tool_mode": true,
                "trace_as_metadata": true,
                "type": "str",
                "value": "Ascending"
              },
              "seed": {
                "_input_type": "IntInput",
                "advanced": true,
                "display_name": "Seed",
                "dynamic": false,
                "info": "The seed controls the reproducibility of the job.",
                "list": false,
                "list_add_label": "Add More",
                "name": "seed",
                "placeholder": "",
                "required": false,
                "show": true,
                "title_case": false,
                "tool_mode": false,
                "trace_as_metadata": true,
                "type": "int",
                "value": 1
              },
              "sender": {
                "_input_type": "DropdownInput",
                "advanced": true,
                "combobox": false,
                "dialog_inputs": {},
                "display_name": "Sender Type",
                "dynamic": false,
                "info": "Filter by sender type.",
                "name": "sender",
                "options": [
                  "Machine",
                  "User",
                  "Machine and User"
                ],
                "options_metadata": [],
                "placeholder": "",
                "required": false,
                "show": true,
                "title_case": false,
                "tool_mode": false,
                "trace_as_metadata": true,
                "type": "str",
                "value": "Machine and User"
              },
              "sender_name": {
                "_input_type": "MessageTextInput",
                "advanced": true,
                "display_name": "Sender Name",
                "dynamic": false,
                "info": "Filter by sender name.",
                "input_types": [
                  "Message"
                ],
                "list": false,
                "list_add_label": "Add More",
                "load_from_db": false,
                "name": "sender_name",
                "placeholder": "",
                "required": false,
                "show": true,
                "title_case": false,
                "tool_mode": false,
                "trace_as_input": true,
                "trace_as_metadata": true,
                "type": "str",
                "value": ""
              },
              "session_id": {
                "_input_type": "MessageTextInput",
                "advanced": true,
                "display_name": "Session ID",
                "dynamic": false,
                "info": "The session ID of the chat. If empty, the current session ID parameter will be used.",
                "input_types": [
                  "Message"
                ],
                "list": false,
                "list_add_label": "Add More",
                "load_from_db": false,
                "name": "session_id",
                "placeholder": "",
                "required": false,
                "show": true,
                "title_case": false,
                "tool_mode": false,
                "trace_as_input": true,
                "trace_as_metadata": true,
                "type": "str",
                "value": ""
              },
              "system_prompt": {
                "_input_type": "MultilineInput",
                "advanced": false,
                "copy_field": false,
                "display_name": "Agent Instructions",
                "dynamic": false,
                "info": "System Prompt: Initial instructions and context provided to guide the agent's behavior.",
                "input_types": [
                  "Message"
                ],
                "list": false,
                "list_add_label": "Add More",
                "load_from_db": false,
                "multiline": true,
                "name": "system_prompt",
                "placeholder": "",
                "required": false,
                "show": true,
                "title_case": false,
                "tool_mode": false,
                "trace_as_input": true,
                "trace_as_metadata": true,
                "type": "str",
                "value": "You are a helpful assistant that can use tools to answer questions and perform tasks."
              },
              "temperature": {
                "_input_type": "SliderInput",
                "advanced": true,
                "display_name": "Temperature",
                "dynamic": false,
                "info": "",
                "max_label": "",
                "max_label_icon": "",
                "min_label": "",
                "min_label_icon": "",
                "name": "temperature",
                "placeholder": "",
                "range_spec": {
                  "max": 1,
                  "min": 0,
                  "step": 0.01,
                  "step_type": "float"
                },
                "required": false,
                "show": true,
                "slider_buttons": false,
                "slider_buttons_options": [],
                "slider_input": false,
                "title_case": false,
                "tool_mode": false,
                "type": "slider",
                "value": 0.1
              },
              "template": {
                "_input_type": "MultilineInput",
                "advanced": true,
                "copy_field": false,
                "display_name": "Template",
                "dynamic": false,
                "info": "The template to use for formatting the data. It can contain the keys {text}, {sender} or any other key in the message data.",
                "input_types": [
                  "Message"
                ],
                "list": false,
                "list_add_label": "Add More",
                "load_from_db": false,
                "multiline": true,
                "name": "template",
                "placeholder": "",
                "required": false,
                "show": true,
                "title_case": false,
                "tool_mode": false,
                "trace_as_input": true,
                "trace_as_metadata": true,
                "type": "str",
                "value": "{sender_name}: {text}"
              },
              "timeout": {
                "_input_type": "IntInput",
                "advanced": true,
                "display_name": "Timeout",
                "dynamic": false,
                "info": "The timeout for requests to OpenAI completion API.",
                "list": false,
                "list_add_label": "Add More",
                "name": "timeout",
                "placeholder": "",
                "required": false,
                "show": true,
                "title_case": false,
                "tool_mode": false,
                "trace_as_metadata": true,
                "type": "int",
                "value": 700
              },
              "tools": {
                "_input_type": "HandleInput",
                "advanced": false,
                "display_name": "Tools",
                "dynamic": false,
                "info": "These are the tools that the agent can use to help with tasks.",
                "input_types": [
                  "Tool"
                ],
                "list": true,
                "list_add_label": "Add More",
                "name": "tools",
                "placeholder": "",
                "required": false,
                "show": true,
                "title_case": false,
                "trace_as_metadata": true,
                "type": "other",
                "value": ""
              },
              "verbose": {
                "_input_type": "BoolInput",
                "advanced": true,
                "display_name": "Verbose",
                "dynamic": false,
                "info": "",
                "list": false,
                "list_add_label": "Add More",
                "name": "verbose",
                "placeholder": "",
                "required": false,
                "show": true,
                "title_case": false,
                "tool_mode": false,
                "trace_as_metadata": true,
                "type": "bool",
                "value": true
              }
            },
            "tool_mode": false
          },
          "showNode": true,
          "type": "Agent"
        },
        "id": "Agent-8k2Yj",
        "measured": {
          "height": 624,
          "width": 320
        },
        "position": {
          "x": 1650,
          "y": 345
        },
        "selected": false,
        "type": "genericNode"
      },
      {
        "data": {
          "id": "ChatInput-sYodl",
          "node": {
            "base_classes": [
              "Message"
            ],
            "beta": false,
            "category": "inputs",
            "conditional_paths": [],
            "custom_fields": {},
            "description": "Get chat inputs from the Playground.",
            "display_name": "Chat Input",
            "documentation": "",
            "edited": false,
            "field_order": [
              "input_value",
              "should_store_message",
              "sender",
              "sender_name",
              "session_id",
              "files",
              "background_color",
              "chat_icon",
              "text_color"
            ],
            "frozen": false,
            "icon": "MessagesSquare",
            "key": "ChatInput",
            "legacy": false,
            "metadata": {},
            "minimized": true,
            "output_types": [],
            "outputs": [
              {
                "allows_loop": false,
                "cache": true,
                "display_name": "Message",
                "method": "message_response",
                "name": "message",
                "selected": "Message",
                "tool_mode": true,
                "types": [
                  "Message"
                ],
                "value": "__UNDEFINED__"
              }
            ],
            "pinned": false,
            "score": 0.0020353564437605998,
            "template": {
              "_type": "Component",
              "background_color": {
                "_input_type": "MessageTextInput",
                "advanced": true,
                "display_name": "Background Color",
                "dynamic": false,
                "info": "The background color of the icon.",
                "input_types": [
                  "Message"
                ],
                "list": false,
                "list_add_label": "Add More",
                "load_from_db": false,
                "name": "background_color",
                "placeholder": "",
                "required": false,
                "show": true,
                "title_case": false,
                "tool_mode": false,
                "trace_as_input": true,
                "trace_as_metadata": true,
                "type": "str",
                "value": ""
              },
              "chat_icon": {
                "_input_type": "MessageTextInput",
                "advanced": true,
                "display_name": "Icon",
                "dynamic": false,
                "info": "The icon of the message.",
                "input_types": [
                  "Message"
                ],
                "list": false,
                "list_add_label": "Add More",
                "load_from_db": false,
                "name": "chat_icon",
                "placeholder": "",
                "required": false,
                "show": true,
                "title_case": false,
                "tool_mode": false,
                "trace_as_input": true,
                "trace_as_metadata": true,
                "type": "str",
                "value": ""
              },
              "code": {
                "advanced": true,
                "dynamic": true,
                "fileTypes": [],
                "file_path": "",
                "info": "",
                "list": false,
                "load_from_db": false,
                "multiline": true,
                "name": "code",
                "password": false,
                "placeholder": "",
                "required": true,
                "show": true,
                "title_case": false,
                "type": "code",
                "value": "from langflow.base.data.utils import IMG_FILE_TYPES, TEXT_FILE_TYPES\nfrom langflow.base.io.chat import ChatComponent\nfrom langflow.inputs import BoolInput\nfrom langflow.io import (\n    DropdownInput,\n    FileInput,\n    MessageTextInput,\n    MultilineInput,\n    Output,\n)\nfrom langflow.schema.message import Message\nfrom langflow.utils.constants import (\n    MESSAGE_SENDER_AI,\n    MESSAGE_SENDER_NAME_USER,\n    MESSAGE_SENDER_USER,\n)\n\n\nclass ChatInput(ChatComponent):\n    display_name = \"Chat Input\"\n    description = \"Get chat inputs from the Playground.\"\n    icon = \"MessagesSquare\"\n    name = \"ChatInput\"\n    minimized = True\n\n    inputs = [\n        MultilineInput(\n            name=\"input_value\",\n            display_name=\"Text\",\n            value=\"\",\n            info=\"Message to be passed as input.\",\n            input_types=[],\n        ),\n        BoolInput(\n            name=\"should_store_message\",\n            display_name=\"Store Messages\",\n            info=\"Store the message in the history.\",\n            value=True,\n            advanced=True,\n        ),\n        DropdownInput(\n            name=\"sender\",\n            display_name=\"Sender Type\",\n            options=[MESSAGE_SENDER_AI, MESSAGE_SENDER_USER],\n            value=MESSAGE_SENDER_USER,\n            info=\"Type of sender.\",\n            advanced=True,\n        ),\n        MessageTextInput(\n            name=\"sender_name\",\n            display_name=\"Sender Name\",\n            info=\"Name of the sender.\",\n            value=MESSAGE_SENDER_NAME_USER,\n            advanced=True,\n        ),\n        MessageTextInput(\n            name=\"session_id\",\n            display_name=\"Session ID\",\n            info=\"The session ID of the chat. If empty, the current session ID parameter will be used.\",\n            advanced=True,\n        ),\n        FileInput(\n            name=\"files\",\n            display_name=\"Files\",\n            file_types=TEXT_FILE_TYPES + IMG_FILE_TYPES,\n            info=\"Files to be sent with the message.\",\n            advanced=True,\n            is_list=True,\n            temp_file=True,\n        ),\n        MessageTextInput(\n            name=\"background_color\",\n            display_name=\"Background Color\",\n            info=\"The background color of the icon.\",\n            advanced=True,\n        ),\n        MessageTextInput(\n            name=\"chat_icon\",\n            display_name=\"Icon\",\n            info=\"The icon of the message.\",\n            advanced=True,\n        ),\n        MessageTextInput(\n            name=\"text_color\",\n            display_name=\"Text Color\",\n            info=\"The text color of the name\",\n            advanced=True,\n        ),\n    ]\n    outputs = [\n        Output(display_name=\"Message\", name=\"message\", method=\"message_response\"),\n    ]\n\n    async def message_response(self) -> Message:\n        background_color = self.background_color\n        text_color = self.text_color\n        icon = self.chat_icon\n\n        message = await Message.create(\n            text=self.input_value,\n            sender=self.sender,\n            sender_name=self.sender_name,\n            session_id=self.session_id,\n            files=self.files,\n            properties={\n                \"background_color\": background_color,\n                \"text_color\": text_color,\n                \"icon\": icon,\n            },\n        )\n        if self.session_id and isinstance(message, Message) and self.should_store_message:\n            stored_message = await self.send_message(\n                message,\n            )\n            self.message.value = stored_message\n            message = stored_message\n\n        self.status = message\n        return message\n"
              },
              "files": {
                "_input_type": "FileInput",
                "advanced": true,
                "display_name": "Files",
                "dynamic": false,
                "fileTypes": [
                  "txt",
                  "md",
                  "mdx",
                  "csv",
                  "json",
                  "yaml",
                  "yml",
                  "xml",
                  "html",
                  "htm",
                  "pdf",
                  "docx",
                  "py",
                  "sh",
                  "sql",
                  "js",
                  "ts",
                  "tsx",
                  "jpg",
                  "jpeg",
                  "png",
                  "bmp",
                  "image"
                ],
                "file_path": "",
                "info": "Files to be sent with the message.",
                "list": true,
                "list_add_label": "Add More",
                "name": "files",
                "placeholder": "",
                "required": false,
                "show": true,
                "title_case": false,
                "trace_as_metadata": true,
                "type": "file",
                "value": ""
              },
              "input_value": {
                "_input_type": "MultilineInput",
                "advanced": false,
                "copy_field": false,
                "display_name": "Text",
                "dynamic": false,
                "info": "Message to be passed as input.",
                "input_types": [],
                "list": false,
                "list_add_label": "Add More",
                "load_from_db": false,
                "multiline": true,
                "name": "input_value",
                "placeholder": "",
                "required": false,
                "show": true,
                "title_case": false,
                "tool_mode": false,
                "trace_as_input": true,
                "trace_as_metadata": true,
                "type": "str",
                "value": ""
              },
              "sender": {
                "_input_type": "DropdownInput",
                "advanced": true,
                "combobox": false,
                "dialog_inputs": {},
                "display_name": "Sender Type",
                "dynamic": false,
                "info": "Type of sender.",
                "name": "sender",
                "options": [
                  "Machine",
                  "User"
                ],
                "options_metadata": [],
                "placeholder": "",
                "required": false,
                "show": true,
                "title_case": false,
                "tool_mode": false,
                "trace_as_metadata": true,
                "type": "str",
                "value": "User"
              },
              "sender_name": {
                "_input_type": "MessageTextInput",
                "advanced": true,
                "display_name": "Sender Name",
                "dynamic": false,
                "info": "Name of the sender.",
                "input_types": [
                  "Message"
                ],
                "list": false,
                "list_add_label": "Add More",
                "load_from_db": false,
                "name": "sender_name",
                "placeholder": "",
                "required": false,
                "show": true,
                "title_case": false,
                "tool_mode": false,
                "trace_as_input": true,
                "trace_as_metadata": true,
                "type": "str",
                "value": "User"
              },
              "session_id": {
                "_input_type": "MessageTextInput",
                "advanced": true,
                "display_name": "Session ID",
                "dynamic": false,
                "info": "The session ID of the chat. If empty, the current session ID parameter will be used.",
                "input_types": [
                  "Message"
                ],
                "list": false,
                "list_add_label": "Add More",
                "load_from_db": false,
                "name": "session_id",
                "placeholder": "",
                "required": false,
                "show": true,
                "title_case": false,
                "tool_mode": false,
                "trace_as_input": true,
                "trace_as_metadata": true,
                "type": "str",
                "value": ""
              },
              "should_store_message": {
                "_input_type": "BoolInput",
                "advanced": true,
                "display_name": "Store Messages",
                "dynamic": false,
                "info": "Store the message in the history.",
                "list": false,
                "list_add_label": "Add More",
                "name": "should_store_message",
                "placeholder": "",
                "required": false,
                "show": true,
                "title_case": false,
                "tool_mode": false,
                "trace_as_metadata": true,
                "type": "bool",
                "value": true
              },
              "text_color": {
                "_input_type": "MessageTextInput",
                "advanced": true,
                "display_name": "Text Color",
                "dynamic": false,
                "info": "The text color of the name",
                "input_types": [
                  "Message"
                ],
                "list": false,
                "list_add_label": "Add More",
                "load_from_db": false,
                "name": "text_color",
                "placeholder": "",
                "required": false,
                "show": true,
                "title_case": false,
                "tool_mode": false,
                "trace_as_input": true,
                "trace_as_metadata": true,
                "type": "str",
                "value": ""
              }
            },
            "tool_mode": false
          },
          "showNode": false,
          "type": "ChatInput"
        },
        "dragging": false,
        "id": "ChatInput-sYodl",
        "measured": {
          "height": 66,
          "width": 192
        },
        "position": {
          "x": 1235.4222740043401,
          "y": 897.5992294662233
        },
        "selected": false,
        "type": "genericNode"
      },
      {
        "data": {
          "id": "ChatOutput-IwY9Y",
          "node": {
            "base_classes": [
              "Message"
            ],
            "beta": false,
            "category": "outputs",
            "conditional_paths": [],
            "custom_fields": {},
            "description": "Display a chat message in the Playground.",
            "display_name": "Chat Output",
            "documentation": "",
            "edited": false,
            "field_order": [
              "input_value",
              "should_store_message",
              "sender",
              "sender_name",
              "session_id",
              "data_template",
              "background_color",
              "chat_icon",
              "text_color",
              "clean_data"
            ],
            "frozen": false,
            "icon": "MessagesSquare",
            "key": "ChatOutput",
            "legacy": false,
            "metadata": {},
            "minimized": true,
            "output_types": [],
            "outputs": [
              {
                "allows_loop": false,
                "cache": true,
                "display_name": "Message",
                "method": "message_response",
                "name": "message",
                "selected": "Message",
                "tool_mode": true,
                "types": [
                  "Message"
                ],
                "value": "__UNDEFINED__"
              }
            ],
            "pinned": false,
            "score": 0.003169567463043492,
            "template": {
              "_type": "Component",
              "background_color": {
                "_input_type": "MessageTextInput",
                "advanced": true,
                "display_name": "Background Color",
                "dynamic": false,
                "info": "The background color of the icon.",
                "input_types": [
                  "Message"
                ],
                "list": false,
                "list_add_label": "Add More",
                "load_from_db": false,
                "name": "background_color",
                "placeholder": "",
                "required": false,
                "show": true,
                "title_case": false,
                "tool_mode": false,
                "trace_as_input": true,
                "trace_as_metadata": true,
                "type": "str",
                "value": ""
              },
              "chat_icon": {
                "_input_type": "MessageTextInput",
                "advanced": true,
                "display_name": "Icon",
                "dynamic": false,
                "info": "The icon of the message.",
                "input_types": [
                  "Message"
                ],
                "list": false,
                "list_add_label": "Add More",
                "load_from_db": false,
                "name": "chat_icon",
                "placeholder": "",
                "required": false,
                "show": true,
                "title_case": false,
                "tool_mode": false,
                "trace_as_input": true,
                "trace_as_metadata": true,
                "type": "str",
                "value": ""
              },
              "clean_data": {
                "_input_type": "BoolInput",
                "advanced": true,
                "display_name": "Basic Clean Data",
                "dynamic": false,
                "info": "Whether to clean the data",
                "list": false,
                "list_add_label": "Add More",
                "name": "clean_data",
                "placeholder": "",
                "required": false,
                "show": true,
                "title_case": false,
                "tool_mode": false,
                "trace_as_metadata": true,
                "type": "bool",
                "value": true
              },
              "code": {
                "advanced": true,
                "dynamic": true,
                "fileTypes": [],
                "file_path": "",
                "info": "",
                "list": false,
                "load_from_db": false,
                "multiline": true,
                "name": "code",
                "password": false,
                "placeholder": "",
                "required": true,
                "show": true,
                "title_case": false,
                "type": "code",
                "value": "from collections.abc import Generator\nfrom typing import Any\n\nfrom langflow.base.io.chat import ChatComponent\nfrom langflow.inputs import BoolInput\nfrom langflow.inputs.inputs import HandleInput\nfrom langflow.io import DropdownInput, MessageTextInput, Output\nfrom langflow.schema.data import Data\nfrom langflow.schema.dataframe import DataFrame\nfrom langflow.schema.message import Message\nfrom langflow.schema.properties import Source\nfrom langflow.utils.constants import (\n    MESSAGE_SENDER_AI,\n    MESSAGE_SENDER_NAME_AI,\n    MESSAGE_SENDER_USER,\n)\n\n\nclass ChatOutput(ChatComponent):\n    display_name = \"Chat Output\"\n    description = \"Display a chat message in the Playground.\"\n    icon = \"MessagesSquare\"\n    name = \"ChatOutput\"\n    minimized = True\n\n    inputs = [\n        HandleInput(\n            name=\"input_value\",\n            display_name=\"Text\",\n            info=\"Message to be passed as output.\",\n            input_types=[\"Data\", \"DataFrame\", \"Message\"],\n            required=True,\n        ),\n        BoolInput(\n            name=\"should_store_message\",\n            display_name=\"Store Messages\",\n            info=\"Store the message in the history.\",\n            value=True,\n            advanced=True,\n        ),\n        DropdownInput(\n            name=\"sender\",\n            display_name=\"Sender Type\",\n            options=[MESSAGE_SENDER_AI, MESSAGE_SENDER_USER],\n            value=MESSAGE_SENDER_AI,\n            advanced=True,\n            info=\"Type of sender.\",\n        ),\n        MessageTextInput(\n            name=\"sender_name\",\n            display_name=\"Sender Name\",\n            info=\"Name of the sender.\",\n            value=MESSAGE_SENDER_NAME_AI,\n            advanced=True,\n        ),\n        MessageTextInput(\n            name=\"session_id\",\n            display_name=\"Session ID\",\n            info=\"The session ID of the chat. If empty, the current session ID parameter will be used.\",\n            advanced=True,\n        ),\n        MessageTextInput(\n            name=\"data_template\",\n            display_name=\"Data Template\",\n            value=\"{text}\",\n            advanced=True,\n            info=\"Template to convert Data to Text. If left empty, it will be dynamically set to the Data's text key.\",\n        ),\n        MessageTextInput(\n            name=\"background_color\",\n            display_name=\"Background Color\",\n            info=\"The background color of the icon.\",\n            advanced=True,\n        ),\n        MessageTextInput(\n            name=\"chat_icon\",\n            display_name=\"Icon\",\n            info=\"The icon of the message.\",\n            advanced=True,\n        ),\n        MessageTextInput(\n            name=\"text_color\",\n            display_name=\"Text Color\",\n            info=\"The text color of the name\",\n            advanced=True,\n        ),\n        BoolInput(\n            name=\"clean_data\",\n            display_name=\"Basic Clean Data\",\n            value=True,\n            info=\"Whether to clean the data\",\n            advanced=True,\n        ),\n    ]\n    outputs = [\n        Output(\n            display_name=\"Message\",\n            name=\"message\",\n            method=\"message_response\",\n        ),\n    ]\n\n    def _build_source(self, id_: str | None, display_name: str | None, source: str | None) -> Source:\n        source_dict = {}\n        if id_:\n            source_dict[\"id\"] = id_\n        if display_name:\n            source_dict[\"display_name\"] = display_name\n        if source:\n            # Handle case where source is a ChatOpenAI object\n            if hasattr(source, \"model_name\"):\n                source_dict[\"source\"] = source.model_name\n            elif hasattr(source, \"model\"):\n                source_dict[\"source\"] = str(source.model)\n            else:\n                source_dict[\"source\"] = str(source)\n        return Source(**source_dict)\n\n    async def message_response(self) -> Message:\n        # First convert the input to string if needed\n        text = self.convert_to_string()\n        # Get source properties\n        source, icon, display_name, source_id = self.get_properties_from_source_component()\n        background_color = self.background_color\n        text_color = self.text_color\n        if self.chat_icon:\n            icon = self.chat_icon\n\n        # Create or use existing Message object\n        if isinstance(self.input_value, Message):\n            message = self.input_value\n            # Update message properties\n            message.text = text\n        else:\n            message = Message(text=text)\n\n        # Set message properties\n        message.sender = self.sender\n        message.sender_name = self.sender_name\n        message.session_id = self.session_id\n        message.flow_id = self.graph.flow_id if hasattr(self, \"graph\") else None\n        message.properties.source = self._build_source(source_id, display_name, source)\n        message.properties.icon = icon\n        message.properties.background_color = background_color\n        message.properties.text_color = text_color\n\n        # Store message if needed\n        if self.session_id and self.should_store_message:\n            stored_message = await self.send_message(message)\n            self.message.value = stored_message\n            message = stored_message\n\n        self.status = message\n        return message\n\n    def _validate_input(self) -> None:\n        \"\"\"Validate the input data and raise ValueError if invalid.\"\"\"\n        if self.input_value is None:\n            msg = \"Input data cannot be None\"\n            raise ValueError(msg)\n        if isinstance(self.input_value, list) and not all(\n            isinstance(item, Message | Data | DataFrame | str) for item in self.input_value\n        ):\n            invalid_types = [\n                type(item).__name__\n                for item in self.input_value\n                if not isinstance(item, Message | Data | DataFrame | str)\n            ]\n            msg = f\"Expected Data or DataFrame or Message or str, got {invalid_types}\"\n            raise TypeError(msg)\n        if not isinstance(\n            self.input_value,\n            Message | Data | DataFrame | str | list | Generator | type(None),\n        ):\n            type_name = type(self.input_value).__name__\n            msg = f\"Expected Data or DataFrame or Message or str, Generator or None, got {type_name}\"\n            raise TypeError(msg)\n\n    def _safe_convert(self, data: Any) -> str:\n        \"\"\"Safely convert input data to string.\"\"\"\n        try:\n            if isinstance(data, str):\n                return data\n            if isinstance(data, Message):\n                return data.get_text()\n            if isinstance(data, Data):\n                if data.get_text() is None:\n                    msg = \"Empty Data object\"\n                    raise ValueError(msg)\n                return data.get_text()\n            if isinstance(data, DataFrame):\n                if self.clean_data:\n                    # Remove empty rows\n                    data = data.dropna(how=\"all\")\n                    # Remove empty lines in each cell\n                    data = data.replace(r\"^\\s*$\", \"\", regex=True)\n                    # Replace multiple newlines with a single newline\n                    data = data.replace(r\"\\n+\", \"\\n\", regex=True)\n\n                # Replace pipe characters to avoid markdown table issues\n                processed_data = data.replace(r\"\\|\", r\"\\\\|\", regex=True)\n\n                processed_data = processed_data.map(\n                    lambda x: str(x).replace(\"\\n\", \"<br/>\") if isinstance(x, str) else x\n                )\n\n                return processed_data.to_markdown(index=False)\n            return str(data)\n        except (ValueError, TypeError, AttributeError) as e:\n            msg = f\"Error converting data: {e!s}\"\n            raise ValueError(msg) from e\n\n    def convert_to_string(self) -> str | Generator[Any, None, None]:\n        \"\"\"Convert input data to string with proper error handling.\"\"\"\n        self._validate_input()\n        if isinstance(self.input_value, list):\n            return \"\\n\".join([self._safe_convert(item) for item in self.input_value])\n        if isinstance(self.input_value, Generator):\n            return self.input_value\n        return self._safe_convert(self.input_value)\n"
              },
              "data_template": {
                "_input_type": "MessageTextInput",
                "advanced": true,
                "display_name": "Data Template",
                "dynamic": false,
                "info": "Template to convert Data to Text. If left empty, it will be dynamically set to the Data's text key.",
                "input_types": [
                  "Message"
                ],
                "list": false,
                "list_add_label": "Add More",
                "load_from_db": false,
                "name": "data_template",
                "placeholder": "",
                "required": false,
                "show": true,
                "title_case": false,
                "tool_mode": false,
                "trace_as_input": true,
                "trace_as_metadata": true,
                "type": "str",
                "value": "{text}"
              },
              "input_value": {
                "_input_type": "HandleInput",
                "advanced": false,
                "display_name": "Text",
                "dynamic": false,
                "info": "Message to be passed as output.",
                "input_types": [
                  "Data",
                  "DataFrame",
                  "Message"
                ],
                "list": false,
                "list_add_label": "Add More",
                "name": "input_value",
                "placeholder": "",
                "required": true,
                "show": true,
                "title_case": false,
                "trace_as_metadata": true,
                "type": "other",
                "value": ""
              },
              "sender": {
                "_input_type": "DropdownInput",
                "advanced": true,
                "combobox": false,
                "dialog_inputs": {},
                "display_name": "Sender Type",
                "dynamic": false,
                "info": "Type of sender.",
                "name": "sender",
                "options": [
                  "Machine",
                  "User"
                ],
                "options_metadata": [],
                "placeholder": "",
                "required": false,
                "show": true,
                "title_case": false,
                "tool_mode": false,
                "trace_as_metadata": true,
                "type": "str",
                "value": "Machine"
              },
              "sender_name": {
                "_input_type": "MessageTextInput",
                "advanced": true,
                "display_name": "Sender Name",
                "dynamic": false,
                "info": "Name of the sender.",
                "input_types": [
                  "Message"
                ],
                "list": false,
                "list_add_label": "Add More",
                "load_from_db": false,
                "name": "sender_name",
                "placeholder": "",
                "required": false,
                "show": true,
                "title_case": false,
                "tool_mode": false,
                "trace_as_input": true,
                "trace_as_metadata": true,
                "type": "str",
                "value": "AI"
              },
              "session_id": {
                "_input_type": "MessageTextInput",
                "advanced": true,
                "display_name": "Session ID",
                "dynamic": false,
                "info": "The session ID of the chat. If empty, the current session ID parameter will be used.",
                "input_types": [
                  "Message"
                ],
                "list": false,
                "list_add_label": "Add More",
                "load_from_db": false,
                "name": "session_id",
                "placeholder": "",
                "required": false,
                "show": true,
                "title_case": false,
                "tool_mode": false,
                "trace_as_input": true,
                "trace_as_metadata": true,
                "type": "str",
                "value": ""
              },
              "should_store_message": {
                "_input_type": "BoolInput",
                "advanced": true,
                "display_name": "Store Messages",
                "dynamic": false,
                "info": "Store the message in the history.",
                "list": false,
                "list_add_label": "Add More",
                "name": "should_store_message",
                "placeholder": "",
                "required": false,
                "show": true,
                "title_case": false,
                "tool_mode": false,
                "trace_as_metadata": true,
                "type": "bool",
                "value": true
              },
              "text_color": {
                "_input_type": "MessageTextInput",
                "advanced": true,
                "display_name": "Text Color",
                "dynamic": false,
                "info": "The text color of the name",
                "input_types": [
                  "Message"
                ],
                "list": false,
                "list_add_label": "Add More",
                "load_from_db": false,
                "name": "text_color",
                "placeholder": "",
                "required": false,
                "show": true,
                "title_case": false,
                "tool_mode": false,
                "trace_as_input": true,
                "trace_as_metadata": true,
                "type": "str",
                "value": ""
              }
            },
            "tool_mode": false
          },
          "showNode": false,
          "type": "ChatOutput"
        },
        "id": "ChatOutput-IwY9Y",
        "measured": {
          "height": 66,
          "width": 192
        },
        "position": {
          "x": 2145,
          "y": 660
        },
        "selected": false,
        "type": "genericNode"
      }
    ],
    "viewport": {
      "x": -343.42019144353594,
      "y": 66.6702275988537,
      "zoom": 0.5868650751024124
    }
  },
  "description": "A simple but powerful starter agent.",
  "endpoint_name": null,
  "id": "1c666167-9a1f-47e2-a377-eacb2cbbc364",
  "is_component": false,
  "last_tested_version": "1.2.0",
  "name": "Simple Agent",
  "tags": [
    "assistants",
    "agents"
  ]
}<|MERGE_RESOLUTION|>--- conflicted
+++ resolved
@@ -140,14 +140,8 @@
             "legacy": false,
             "lf_version": "1.2.0",
             "metadata": {},
-<<<<<<< HEAD
-            "output_types": [
-              "agent"
-            ],
-=======
             "minimized": false,
             "output_types": [],
->>>>>>> 8e31fc5a
             "outputs": [
               {
                 "allows_loop": false,
